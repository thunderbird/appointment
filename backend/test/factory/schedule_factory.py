--- conflicted
+++ resolved
@@ -8,45 +8,6 @@
 def make_schedule(with_db, make_caldav_calendar):
     fake = Faker()
 
-<<<<<<< HEAD
-    def _make_schedule(calendar_id=FAKER_RANDOM_VALUE,
-                       active=False,
-                       name=FAKER_RANDOM_VALUE,
-                       location_type=FAKER_RANDOM_VALUE,
-                       location_url=FAKER_RANDOM_VALUE,
-                       details=FAKER_RANDOM_VALUE,
-                       start_date=FAKER_RANDOM_VALUE,
-                       end_date=FAKER_RANDOM_VALUE,
-                       start_time=FAKER_RANDOM_VALUE,
-                       end_time=FAKER_RANDOM_VALUE,
-                       earliest_booking=FAKER_RANDOM_VALUE,
-                       farthest_booking=FAKER_RANDOM_VALUE,
-                       weekdays=[1,2,3,4,5],
-                       slot_duration=FAKER_RANDOM_VALUE,
-                       meeting_link_provider=models.MeetingLinkProviderType.none,
-                       slug=FAKER_RANDOM_VALUE,
-                       ):
-        with with_db() as db:
-            return repo.schedule.create(db, schemas.ScheduleBase(
-                active=active,
-                name=name if factory_has_value(name) else fake.name(),
-                location_url=location_url if factory_has_value(location_url) else fake.url(),
-                location_type=location_type if factory_has_value(location_type) else fake.random_element(
-                    (models.LocationType.inperson, models.LocationType.online)),
-                details=details if factory_has_value(details) else fake.sentence(),
-                start_date=start_date if factory_has_value(start_date) else fake.date_object(),
-                end_date=end_date if factory_has_value(end_date) else fake.date_object(),
-                start_time=start_time if factory_has_value(start_time) else fake.time_object(),
-                end_time=end_time if factory_has_value(end_time) else fake.time_object(),
-                earliest_booking=earliest_booking if factory_has_value(earliest_booking) else fake.pyint(5, 15),
-                farthest_booking=farthest_booking if factory_has_value(farthest_booking) else fake.pyint(15, 60),
-                weekdays=weekdays,
-                slot_duration=slot_duration if factory_has_value(slot_duration) else fake.pyint(15, 60),
-                meeting_link_provider=meeting_link_provider,
-                slug=slug if factory_has_value(slug) else fake.uuid4(),
-                calendar_id=calendar_id if factory_has_value(calendar_id) else make_caldav_calendar(connected=True).id
-            ))
-=======
     def _make_schedule(
         calendar_id=FAKER_RANDOM_VALUE,
         active=False,
@@ -63,6 +24,7 @@
         weekdays=[1, 2, 3, 4, 5],
         slot_duration=FAKER_RANDOM_VALUE,
         meeting_link_provider=models.MeetingLinkProviderType.none,
+        slug=FAKER_RANDOM_VALUE,
     ):
         with with_db() as db:
             return repo.schedule.create(
@@ -71,11 +33,9 @@
                     active=active,
                     name=name if factory_has_value(name) else fake.name(),
                     location_url=location_url if factory_has_value(location_url) else fake.url(),
-                    location_type=(
-                        location_type
-                        if factory_has_value(location_type)
-                        else fake.random_element((models.LocationType.inperson, models.LocationType.online))
-                    ),
+                    location_type=location_type
+                    if factory_has_value(location_type)
+                    else fake.random_element((models.LocationType.inperson, models.LocationType.online)),
                     details=details if factory_has_value(details) else fake.sentence(),
                     start_date=start_date if factory_has_value(start_date) else fake.date_object(),
                     end_date=end_date if factory_has_value(end_date) else fake.date_object(),
@@ -86,11 +46,11 @@
                     weekdays=weekdays,
                     slot_duration=slot_duration if factory_has_value(slot_duration) else fake.pyint(15, 60),
                     meeting_link_provider=meeting_link_provider,
-                    calendar_id=(
-                        calendar_id if factory_has_value(calendar_id) else make_caldav_calendar(connected=True).id
-                    ),
+                    slug=slug if factory_has_value(slug) else fake.uuid4(),
+                    calendar_id=calendar_id
+                    if factory_has_value(calendar_id)
+                    else make_caldav_calendar(connected=True).id,
                 ),
             )
->>>>>>> 7357694c
 
     return _make_schedule