--- conflicted
+++ resolved
@@ -5,11 +5,7 @@
 
 from appointment.controller.auth import signed_url_by_subscriber
 from appointment.controller.calendar import CalDavConnector
-<<<<<<< HEAD
-from appointment.database import schemas, models
-=======
-from appointment.database import schemas, repo
->>>>>>> bd1a3ea0
+from appointment.database import schemas, models, repo
 from appointment.exceptions import validation
 from defines import DAY1, DAY5, DAY14, auth_headers, DAY2
 
@@ -303,7 +299,6 @@
             assert slots[0]['start'] == '2025-06-30T09:00:00-07:00'
             assert slots[-1]['start'] == '2025-07-11T16:30:00-07:00'
 
-<<<<<<< HEAD
     def test_public_availability_with_blockers(self, monkeypatch, with_client, make_pro_subscriber, make_caldav_calendar, make_schedule):
         """Test public availability route with blocked off times. Ensuring the blocked off time displays as such and is otherwise normal."""
         start_date = date(2024, 3, 3)
@@ -392,11 +387,8 @@
                 slot = slots_dict[iso]
                 assert slot['booking_status'] == models.BookingStatus.none.value if expected_assert else models.BookingStatus.booked.value
 
-    def test_request_schedule_availability_slot(self, monkeypatch, with_client, make_pro_subscriber, make_caldav_calendar, make_schedule):
-=======
     def test_request_schedule_availability_slot(self, monkeypatch, with_db, with_client, make_pro_subscriber, make_caldav_calendar, make_schedule):
         """Test that a user can request a booking from a schedule"""
->>>>>>> bd1a3ea0
         start_date = date(2024, 4, 1)
         start_time = time(9)
         start_datetime = datetime.combine(start_date, start_time)
