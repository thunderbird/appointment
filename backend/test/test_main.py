--- conflicted
+++ resolved
@@ -1,1361 +1,1192 @@
-import json
-
-from os import getenv as conf
-from fastapi.testclient import TestClient
-from sqlalchemy import create_engine, insert, select
-from sqlalchemy.orm import sessionmaker
-from datetime import datetime, timedelta
-from http.client import HTTPSConnection
-from urllib.parse import quote_plus, urlparse, parse_qs
-
-from ..src.database import models
-from ..src.main import app
-from ..src.dependencies.database import get_db
-from ..src.database.models import CalendarProvider
-
-from ..src.controller.calendar import CalDavConnector
-
-SQLALCHEMY_DATABASE_URL = "sqlite:///test/test.db"
-
-DAY1 = datetime.today().strftime("%Y-%m-%d")
-DAY2 = (datetime.today() + timedelta(days=1)).strftime("%Y-%m-%d")
-DAY3 = (datetime.today() + timedelta(days=2)).strftime("%Y-%m-%d")
-DAY4 = (datetime.today() + timedelta(days=3)).strftime("%Y-%m-%d")
-DAY5 = (datetime.today() + timedelta(days=4)).strftime("%Y-%m-%d")
-<<<<<<< HEAD
-DAY14 = (datetime.today() + timedelta(days=13)).strftime("%Y-%m-%d")
-=======
->>>>>>> 6e8744c7
-
-engine = create_engine(SQLALCHEMY_DATABASE_URL, connect_args={"check_same_thread": False})
-TestingSessionLocal = sessionmaker(autocommit=False, autoflush=False, bind=engine)
-
-
-models.Base.metadata.drop_all(bind=engine)
-models.Base.metadata.create_all(bind=engine)
-
-
-def override_get_db():
-    try:
-        db = TestingSessionLocal()
-        yield db
-    finally:
-        db.close()
-
-
-app.dependency_overrides[get_db] = override_get_db
-
-client = TestClient(app)
-
-# handle subscriber authentication
-conn = HTTPSConnection(conf("AUTH0_API_DOMAIN"))
-payload = "grant_type=password&username=%s&password=%s&audience=%s&scope=%s&client_id=%s&client_secret=%s" % (
-    conf("AUTH0_TEST_USER"),
-    conf("AUTH0_TEST_PASS"),
-    quote_plus(conf("AUTH0_API_AUDIENCE")),
-    quote_plus("read:calendars"),
-    conf("AUTH0_API_CLIENT_ID"),
-    conf("AUTH0_API_SECRET"),
-)
-headers = {"content-type": "application/x-www-form-urlencoded"}
-conn.request("POST", "/%s/oauth/token" % conf("AUTH0_API_DOMAIN"), payload, headers)
-
-res = conn.getresponse()
-data = res.read()
-access_token = json.loads(data.decode("utf-8"))["access_token"]
-headers = {"authorization": "Bearer %s" % access_token}
-
-
-""" general tests for configuration and authentication
-"""
-
-
-def test_config():
-    assert conf("AUTH0_TEST_USER")
-    assert conf("AUTH0_TEST_PASS")
-    assert conf("CALDAV_TEST_PRINCIPAL_URL")
-    assert conf("CALDAV_TEST_CALENDAR_URL")
-    assert conf("CALDAV_TEST_USER")
-    assert conf("CALDAV_TEST_PASS")
-    assert int(conf("TIER_BASIC_CALENDAR_LIMIT")) == 3
-    assert int(conf("TIER_PLUS_CALENDAR_LIMIT")) == 5
-    assert int(conf("TIER_PRO_CALENDAR_LIMIT")) == 10
-
-
-def test_health():
-    # existing root route
-    response = client.get("/")
-    assert response.status_code == 200
-    assert response.json()
-    # undefined route
-    response = client.get("/abcdefg")
-    assert response.status_code == 404
-
-
-def test_access_without_authentication_token():
-    response = client.get("/login")
-    assert response.status_code == 403
-    response = client.put("/me")
-    assert response.status_code == 403
-    response = client.get("/me/calendars")
-    assert response.status_code == 403
-    response = client.get("/me/appointments")
-    assert response.status_code == 403
-    response = client.get("/me/signature")
-    assert response.status_code == 403
-    response = client.post("/me/signature")
-    assert response.status_code == 403
-    response = client.post("/cal")
-    assert response.status_code == 403
-    response = client.get("/cal/1")
-    assert response.status_code == 403
-    response = client.put("/cal/1")
-    assert response.status_code == 403
-    response = client.post("/cal/1/connect")
-    assert response.status_code == 403
-    response = client.delete("/cal/1")
-    assert response.status_code == 403
-    response = client.post("/rmt/calendars")
-    assert response.status_code == 403
-    response = client.get("/rmt/cal/1/" + DAY1 + "/" + DAY5)
-    assert response.status_code == 403
-    response = client.post("/apmt")
-    assert response.status_code == 403
-    response = client.get("/apmt/1")
-    assert response.status_code == 403
-    response = client.put("/apmt/1")
-    assert response.status_code == 403
-    response = client.delete("/apmt/1")
-    assert response.status_code == 403
-    response = client.post("/rmt/sync")
-    assert response.status_code == 403
-    response = client.get("/account/download")
-    assert response.status_code == 403
-    response = client.delete("/account/delete")
-    assert response.status_code == 403
-    response = client.get("/google/auth")
-    assert response.status_code == 403
-
-
-""" SUBSCRIBERS tests
-"""
-
-
-def test_first_login():
-    response = client.get("/login", headers=headers)
-    assert response.status_code == 200, response.text
-    data = response.json()
-    assert data["username"] == conf("AUTH0_TEST_USER")
-    assert data["email"] == conf("AUTH0_TEST_USER")
-    assert data["name"] == conf("AUTH0_TEST_USER")
-    assert data["level"] == 1
-    assert data["timezone"] is None
-
-
-def test_second_login():
-    response = client.get("/login", headers=headers)
-    assert response.status_code == 200, response.text
-    data = response.json()
-    assert data["username"] == conf("AUTH0_TEST_USER")
-    assert data["email"] == conf("AUTH0_TEST_USER")
-    assert data["name"] == conf("AUTH0_TEST_USER")
-    assert data["level"] == 1
-    assert data["timezone"] is None
-
-
-def test_update_profile_data():
-    response = client.put(
-        "/me",
-        json={
-            "username": "test",
-            "name": "Test Account",
-            "timezone": "Europe/Berlin",
-        },
-        headers=headers,
-    )
-    assert response.status_code == 200, response.text
-    data = response.json()
-    assert data["username"] == "test"
-    assert data["name"] == "Test Account"
-    assert data["timezone"] == "Europe/Berlin"
-    response = client.get("/login", headers=headers)
-    data = response.json()
-    assert data["username"] == "test"
-    assert data["name"] == "Test Account"
-    assert data["timezone"] == "Europe/Berlin"
-
-
-def test_signed_short_link():
-    response = client.get("/me/signature", headers=headers)
-    assert response.status_code == 200, response.text
-    data = response.json()
-    assert data["url"]
-
-
-def test_signed_short_link_refresh():
-    response = client.get("/me/signature", headers=headers)
-    assert response.status_code == 200, response.text
-    url_old = response.json()["url"]
-    response = client.post("/me/signature", headers=headers)
-    assert response.status_code == 200, response.text
-    assert response.json()
-    response = client.get("/me/signature", headers=headers)
-    assert response.status_code == 200, response.text
-    url_new = response.json()["url"]
-    assert url_old != url_new
-
-
-def test_signed_short_link_verification():
-    response = client.get("/me/signature", headers=headers)
-    assert response.status_code == 200, response.text
-    url = response.json()["url"]
-    assert url
-    response = client.post("/verify/signature", json={"url": url})
-    assert response.status_code == 200, response.text
-    assert response.json()
-    response = client.post("/verify/signature", json={"url": url + "evil"})
-    assert response.status_code == 400, response.text
-
-
-""" CALENDARS tests (CalDAV)
-"""
-
-
-def test_read_remote_caldav_calendars():
-    response = client.post(
-        "/rmt/calendars",
-        json={
-            "url": conf("CALDAV_TEST_PRINCIPAL_URL"),
-            "user": conf("CALDAV_TEST_USER"),
-            "password": conf("CALDAV_TEST_PASS"),
-        },
-        headers=headers,
-    )
-    assert response.status_code == 200, response.text
-    data = response.json()
-    assert type(data) is list
-    assert len(data) > 0
-    assert any(c["url"] == conf("CALDAV_TEST_CALENDAR_URL") for c in data)
-
-
-def test_read_connected_calendars_before_creation():
-    response = client.get("/me/calendars", headers=headers)
-    assert response.status_code == 200, response.text
-    data = response.json()
-    assert type(data) is list
-    assert len(data) == 0
-
-
-def test_read_unconnected_calendars_before_creation():
-    response = client.get("/me/calendars", params={"only_connected": False}, headers=headers)
-    assert response.status_code == 200, response.text
-    data = response.json()
-    assert type(data) is list
-    assert len(data) == 0
-
-
-def test_create_first_caldav_calendar():
-    response = client.post(
-        "/cal",
-        json={
-            "title": "First CalDAV calendar",
-            "color": "#123456",
-            "provider": CalendarProvider.caldav.value,
-            "url": conf("CALDAV_TEST_CALENDAR_URL"),
-            "user": conf("CALDAV_TEST_USER"),
-            "password": conf("CALDAV_TEST_PASS"),
-            "connected": False,
-        },
-        headers=headers,
-    )
-    assert response.status_code == 200, response.text
-    data = response.json()
-    assert data["title"] == "First CalDAV calendar"
-    assert data["color"] == "#123456"
-    assert not data["connected"]
-    assert "url" not in data
-    assert "user" not in data
-    assert "password" not in data
-
-
-def test_read_connected_calendars_after_creation():
-    response = client.get("/me/calendars", headers=headers)
-    assert response.status_code == 200, response.text
-    data = response.json()
-    assert type(data) is list
-    assert len(data) == 0
-
-
-def test_read_unconnected_calendars_after_creation():
-    response = client.get("/me/calendars", params={"only_connected": False}, headers=headers)
-    assert response.status_code == 200, response.text
-    data = response.json()
-    assert type(data) is list
-    assert len(data) == 1
-    calendar = data[0]
-    assert calendar["title"] == "First CalDAV calendar"
-    assert calendar["color"] == "#123456"
-    assert not calendar["connected"]
-    assert "url" not in calendar
-    assert "user" not in calendar
-    assert "password" not in calendar
-
-
-def test_read_existing_caldav_calendar():
-    response = client.get("/cal/1", headers=headers)
-    assert response.status_code == 200, response.text
-    data = response.json()
-    assert data["title"] == "First CalDAV calendar"
-    assert data["color"] == "#123456"
-    assert data["provider"] == CalendarProvider.caldav.value
-    assert data["url"] == conf("CALDAV_TEST_CALENDAR_URL")
-    assert data["user"] == conf("CALDAV_TEST_USER")
-    assert not data["connected"]
-    assert "password" not in data
-
-
-def test_read_missing_calendar():
-    response = client.get("/cal/999", headers=headers)
-    assert response.status_code == 404, response.text
-
-
-def test_read_foreign_calendar():
-    query = insert(models.Calendar).values(owner_id="2", title="a", url="a", user="a", password="a", provider="caldav")
-    db = TestingSessionLocal()
-    db.execute(query)
-    db.commit()
-    response = client.get("/cal/2", headers=headers)
-    assert response.status_code == 403, response.text
-
-
-def test_update_existing_caldav_calendar_with_password():
-    response = client.put(
-        "/cal/1",
-        json={
-            "title": "First modified CalDAV calendar",
-            "color": "#234567",
-            "url": conf("CALDAV_TEST_CALENDAR_URL") + "x",
-            "user": conf("CALDAV_TEST_USER") + "x",
-            "password": conf("CALDAV_TEST_PASS") + "x",
-            "connected": True,
-        },
-        headers=headers,
-    )
-    assert response.status_code == 200, response.text
-    data = response.json()
-    assert data["title"] == "First modified CalDAV calendar"
-    assert data["color"] == "#234567"
-    assert not data["connected"]
-    assert "url" not in data
-    assert "user" not in data
-    assert "password" not in data
-    query = select(models.Calendar).where(models.Calendar.id == 1)
-    db = TestingSessionLocal()
-    cal = db.scalars(query).one()
-    assert cal.url == conf("CALDAV_TEST_CALENDAR_URL") + "x"
-    assert cal.user == conf("CALDAV_TEST_USER") + "x"
-    assert cal.password == conf("CALDAV_TEST_PASS") + "x"
-
-
-def test_update_existing_caldav_calendar_without_password():
-    response = client.put(
-        "/cal/1",
-        json={
-            "title": "First modified CalDAV calendar",
-            "color": "#234567",
-            "url": conf("CALDAV_TEST_CALENDAR_URL"),
-            "user": conf("CALDAV_TEST_USER"),
-            "password": "",
-            "connected": True,
-        },
-        headers=headers,
-    )
-    assert response.status_code == 200, response.text
-    data = response.json()
-    assert data["title"] == "First modified CalDAV calendar"
-    assert data["color"] == "#234567"
-    assert "url" not in data
-    assert "user" not in data
-    assert "password" not in data
-    query = select(models.Calendar).where(models.Calendar.id == 1)
-    db = TestingSessionLocal()
-    cal = db.scalars(query).one()
-    assert cal.url == conf("CALDAV_TEST_CALENDAR_URL")
-    assert cal.user == conf("CALDAV_TEST_USER")
-    assert cal.password == conf("CALDAV_TEST_PASS") + "x"
-
-
-def test_update_foreign_calendar():
-    response = client.put("/cal/2", json={"title": "b", "url": "b", "user": "b", "password": "b"}, headers=headers)
-<<<<<<< HEAD
-    assert response.status_code == 403, response.text
-
-
-def test_connect_caldav_calendar():
-    response = client.post("/cal/1/connect", headers=headers)
-    assert response.status_code == 200, response.text
-    data = response.json()
-    assert data["title"] == "First modified CalDAV calendar"
-    assert data["color"] == "#234567"
-    assert data["connected"]
-    assert "url" not in data
-    assert "user" not in data
-    assert "password" not in data
-
-
-def test_connect_missing_calendar():
-    response = client.post("/cal/999/connect", headers=headers)
-    assert response.status_code == 404, response.text
-
-
-def test_connect_foreign_calendar():
-    response = client.post("/cal/2/connect", headers=headers)
-    assert response.status_code == 403, response.text
-
-
-=======
-    assert response.status_code == 403, response.text
-
-
-def test_connect_caldav_calendar():
-    response = client.post("/cal/1/connect", headers=headers)
-    assert response.status_code == 200, response.text
-    data = response.json()
-    assert data["title"] == "First modified CalDAV calendar"
-    assert data["color"] == "#234567"
-    assert data["connected"]
-    assert "url" not in data
-    assert "user" not in data
-    assert "password" not in data
-
-
-def test_connect_missing_calendar():
-    response = client.post("/cal/999/connect", headers=headers)
-    assert response.status_code == 404, response.text
-
-
-def test_connect_foreign_calendar():
-    response = client.post("/cal/2/connect", headers=headers)
-    assert response.status_code == 403, response.text
-
-
->>>>>>> 6e8744c7
-def test_read_connected_calendars_after_connection():
-    client.post(
-        "/cal",
-        json={
-            "title": "Second CalDAV calendar",
-            "color": "#123456",
-            "provider": CalendarProvider.caldav.value,
-            "url": "test",
-            "user": "test",
-            "password": "test",
-        },
-        headers=headers,
-    )
-    response = client.get("/me/calendars", headers=headers)
-    assert response.status_code == 200, response.text
-    data = response.json()
-    assert type(data) is list
-    assert len(data) == 1
-    calendar = data[0]
-    assert calendar["title"] == "First modified CalDAV calendar"
-    assert calendar["color"] == "#234567"
-    assert calendar["connected"]
-    assert "url" not in calendar
-    assert "user" not in calendar
-    assert "password" not in calendar
-
-
-def test_read_unconnected_calendars_after_connection():
-    response = client.get("/me/calendars", params={"only_connected": False}, headers=headers)
-    assert response.status_code == 200, response.text
-    data = response.json()
-    assert type(data) is list
-    assert len(data) == 2
-
-
-def test_delete_existing_calendar():
-    response = client.delete("/cal/1", headers=headers)
-    assert response.status_code == 200, response.text
-    data = response.json()
-    assert data["title"] == "First modified CalDAV calendar"
-    assert data["color"] == "#234567"
-    assert data["connected"]
-    assert "url" not in data
-    assert "user" not in data
-    assert "password" not in data
-    response = client.get("/cal/1", headers=headers)
-    assert response.status_code == 404, response.text
-    response = client.get("/me/calendars", headers=headers)
-    data = response.json()
-    assert len(data) == 0
-    # add own calendar again for further testing
-    client.post(
-        "/cal",
-        json={
-            "title": "First CalDAV calendar",
-            "color": "#123456",
-            "provider": CalendarProvider.caldav.value,
-            "url": conf("CALDAV_TEST_CALENDAR_URL"),
-            "user": conf("CALDAV_TEST_USER"),
-            "password": conf("CALDAV_TEST_PASS"),
-            "connected": True,
-        },
-        headers=headers,
-    )
-
-
-def test_delete_missing_calendar():
-    response = client.delete("/cal/999", headers=headers)
-    assert response.status_code == 404, response.text
-
-
-def test_delete_foreign_calendar():
-    response = client.delete("/cal/2", headers=headers)
-    assert response.status_code == 403, response.text
-
-
-def test_connect_more_calendars_than_tier_allows():
-    cal = {}
-    for i in range(1, int(conf("TIER_BASIC_CALENDAR_LIMIT"))):
-        cal[i] = insert(models.Calendar).values(
-            owner_id="1",
-            title="Calendar" + str(i),
-            color="#123456",
-            provider="caldav",
-            url="a",
-            user="a",
-            password="a",
-            connected=True,
-        )
-    db = TestingSessionLocal()
-    for i in range(1, int(conf("TIER_BASIC_CALENDAR_LIMIT"))):
-        db.execute(cal[i])
-    db.commit()
-    response = client.post("/cal/3/connect", headers=headers)
-    assert response.status_code == 403, response.text
-
-
-<<<<<<< HEAD
-""" CALENDARS tests (Google)
-"""
-
-
-def test_google_auth():
-    response = client.get("/google/auth?email=" + conf("GOOGLE_TEST_USER"), headers=headers)
-    assert response.status_code == 200, response.text
-    url = response.json()
-    urlobj = urlparse(url)
-    params = parse_qs(urlobj.query)
-    assert urlobj.scheme == "https"
-    assert urlobj.hostname == "accounts.google.com"
-    assert params["client_id"][0] == conf("GOOGLE_AUTH_CLIENT_ID")
-    assert params["login_hint"][0] == conf("GOOGLE_TEST_USER")
-
-=======
-""" APPOINTMENT tests
-"""
->>>>>>> 6e8744c7
-
-# TODO
-# def test_read_remote_google_calendars():
-#     response = client.post("/rmt/sync", headers=headers)
-#     assert response.status_code == 200, response.text
-#     assert response.json()
-
-
-# TODO
-# def test_create_google_calendar():
-#     response = client.post(
-#         "/cal",
-#         json={
-#             "title": "First Google calendar",
-#             "color": "#123456",
-#             "provider": CalendarProvider.google.value,
-#             "connected": False,
-#         },
-#         headers=headers,
-#     )
-#     assert response.status_code == 200, response.text
-#     data = response.json()
-#     assert data["title"] == "First Google calendar"
-#     assert data["color"] == "#123456"
-#     assert not data["connected"]
-
-
-# TODO
-# def test_read_existing_google_calendar():
-#     response = client.get("/cal/1", headers=headers)
-#     assert response.status_code == 200, response.text
-#     data = response.json()
-#     assert data["title"] == "First Google calendar"
-#     assert data["color"] == "#123456"
-#     assert data["provider"] == CalendarProvider.google.value
-#     assert data["url"] == conf("Google_TEST_CALENDAR_URL")
-#     assert data["user"] == conf("Google_TEST_USER")
-#     assert not data["connected"]
-#     assert "password" not in data
-
-
-# TODO
-# def test_connect_google_calendar():
-#     response = client.post("/cal/1/connect", headers=headers)
-#     assert response.status_code == 200, response.text
-#     data = response.json()
-#     assert data["title"] == "First modified Google calendar"
-#     assert data["color"] == "#234567"
-#     assert data["connected"]
-#     assert "url" not in data
-#     assert "user" not in data
-#     assert "password" not in data
-
-
-""" APPOINTMENT tests
-"""
-
-<<<<<<< HEAD
-
-=======
->>>>>>> 6e8744c7
-def test_create_appointment_on_connected_calendar():
-    response = client.post(
-        "/apmt",
-        json={
-            "appointment": {
-                "calendar_id": 4,
-                "title": "Appointment",
-                "duration": 180,
-                "location_type": 2,
-                "location_name": "Location",
-                "location_url": "https://test.org",
-                "location_phone": "+123456789",
-                "details": "Lorem Ipsum",
-                "status": 2,
-                "keep_open": True,
-<<<<<<< HEAD
-=======
-                "appointment_type": 1,
->>>>>>> 6e8744c7
-            },
-            "slots": [
-                {"start": DAY1 + " 09:00:00", "duration": 60},
-                {"start": DAY2 + " 09:00:00", "duration": 15},
-                {"start": DAY3 + " 09:00:00", "duration": 275},
-            ],
-        },
-        headers=headers,
-    )
-    assert response.status_code == 200, response.text
-    data = response.json()
-    assert data["time_created"] is not None
-    assert data["time_updated"] is not None
-    assert data["calendar_id"] == 4
-    assert data["title"] == "Appointment"
-    assert data["duration"] == 180
-    assert data["location_type"] == 2
-    assert data["location_name"] == "Location"
-    assert data["location_url"] == "https://test.org"
-    assert data["location_phone"] == "+123456789"
-    assert data["details"] == "Lorem Ipsum"
-    assert data["slug"] is not None, len(data["slug"]) > 8
-    assert data["status"] == 2
-    assert data["keep_open"]
-<<<<<<< HEAD
-=======
-    assert data["appointment_type"] == 1
->>>>>>> 6e8744c7
-    assert len(data["slots"]) == 3
-    assert data["slots"][0]["start"] == DAY1 + "T09:00:00"
-    assert data["slots"][0]["duration"] == 60
-    assert data["slots"][1]["start"] == DAY2 + "T09:00:00"
-    assert data["slots"][1]["duration"] == 15
-    assert data["slots"][2]["start"] == DAY3 + "T09:00:00"
-    assert data["slots"][2]["duration"] == 275
-
-
-def test_create_appointment_on_unconnected_calendar():
-    response = client.post(
-        "/apmt",
-        json={
-            "appointment": {"calendar_id": 3, "title": "a", "duration": 30},
-            "slots": [{"start": DAY1 + " 09:00:00", "duration": 30}],
-        },
-        headers=headers,
-    )
-    assert response.status_code == 403, response.text
-
-
-def test_create_appointment_on_missing_calendar():
-    response = client.post(
-        "/apmt",
-        json={
-            "appointment": {"calendar_id": "999", "title": "a", "duration": 30},
-            "slots": [{"start": DAY1 + " 09:00:00", "duration": 30}],
-        },
-        headers=headers,
-    )
-    assert response.status_code == 404, response.text
-
-
-def test_create_appointment_on_foreign_calendar():
-    response = client.post(
-        "/apmt",
-        json={
-            "appointment": {"calendar_id": "2", "title": "a", "duration": 30},
-            "slots": [{"start": DAY1 + " 09:00:00", "duration": 30}],
-        },
-        headers=headers,
-    )
-    assert response.status_code == 403, response.text
-
-
-def test_read_appointments():
-    response = client.get("/me/appointments", headers=headers)
-    assert response.status_code == 200, response.text
-    data = response.json()
-    assert type(data) is list
-    assert len(data) == 1
-    data = data[0]
-    assert data["time_created"] is not None
-    assert data["time_updated"] is not None
-    assert data["calendar_id"] == 4
-    assert data["title"] == "Appointment"
-    assert data["duration"] == 180
-    assert data["location_type"] == 2
-    assert data["location_name"] == "Location"
-    assert data["location_url"] == "https://test.org"
-    assert data["location_phone"] == "+123456789"
-    assert data["details"] == "Lorem Ipsum"
-    assert data["slug"] is not None, len(data["slug"]) > 8
-    assert data["status"] == 2
-    assert data["keep_open"]
-<<<<<<< HEAD
-=======
-    assert data["appointment_type"] == 1
->>>>>>> 6e8744c7
-    assert len(data["slots"]) == 3
-    assert data["slots"][0]["start"] == DAY1 + "T09:00:00"
-    assert data["slots"][0]["duration"] == 60
-    assert data["slots"][1]["start"] == DAY2 + "T09:00:00"
-    assert data["slots"][1]["duration"] == 15
-    assert data["slots"][2]["start"] == DAY3 + "T09:00:00"
-    assert data["slots"][2]["duration"] == 275
-
-
-def test_read_existing_appointment():
-    response = client.get("/apmt/1", headers=headers)
-    assert response.status_code == 200, response.text
-    data = response.json()
-    assert data["time_created"] is not None
-    assert data["time_updated"] is not None
-    assert data["calendar_id"] == 4
-    assert data["title"] == "Appointment"
-    assert data["duration"] == 180
-    assert data["location_type"] == 2
-    assert data["location_name"] == "Location"
-    assert data["location_url"] == "https://test.org"
-    assert data["location_phone"] == "+123456789"
-    assert data["details"] == "Lorem Ipsum"
-    assert data["slug"] is not None, len(data["slug"]) > 8
-    assert data["status"] == 2
-    assert data["keep_open"]
-    assert data["appointment_type"] == 1
-    assert len(data["slots"]) == 3
-    assert data["slots"][0]["start"] == DAY1 + "T09:00:00"
-    assert data["slots"][0]["duration"] == 60
-    assert data["slots"][1]["start"] == DAY2 + "T09:00:00"
-    assert data["slots"][1]["duration"] == 15
-    assert data["slots"][2]["start"] == DAY3 + "T09:00:00"
-    assert data["slots"][2]["duration"] == 275
-
-
-def test_read_missing_appointment():
-    response = client.get("/apmt/999", headers=headers)
-    assert response.status_code == 404, response.text
-
-
-def test_read_foreign_appointment():
-    stmt = insert(models.Appointment).values(calendar_id="2", duration="60", title="abc", slug="test")
-    db = TestingSessionLocal()
-    db.execute(stmt)
-    db.commit()
-    response = client.get("/apmt/2", headers=headers)
-    assert response.status_code == 403, response.text
-
-
-def test_update_existing_appointment():
-    response = client.put(
-        "/apmt/1",
-        json={
-            "appointment": {
-                "calendar_id": 4,
-                "title": "Appointmentx",
-                "duration": 90,
-                "location_type": 1,
-                "location_name": "Locationx",
-                "location_url": "https://testx.org",
-                "location_phone": "+1234567890",
-                "details": "Lorem Ipsumx",
-                "status": 1,
-                "keep_open": False,
-<<<<<<< HEAD
-=======
-                "appointment_type": 2,
->>>>>>> 6e8744c7
-            },
-            "slots": [
-                {"start": DAY1 + " 11:00:00", "duration": 30},
-                {"start": DAY2 + " 11:00:00", "duration": 30},
-                {"start": DAY3 + " 11:00:00", "duration": 30},
-            ],
-        },
-        headers=headers,
-    )
-    assert response.status_code == 200, response.text
-    data = response.json()
-    assert data["time_created"] is not None
-    assert data["time_updated"] is not None
-    assert data["calendar_id"] == 4
-    assert data["title"] == "Appointmentx"
-    assert data["duration"] == 90
-    assert data["location_type"] == 1
-    assert data["location_name"] == "Locationx"
-    assert data["location_url"] == "https://testx.org"
-    assert data["location_phone"] == "+1234567890"
-    assert data["details"] == "Lorem Ipsumx"
-    assert data["slug"] is not None, len(data["slug"]) > 8
-    assert data["status"] == 1
-    assert not data["keep_open"]
-    assert data["appointment_type"] == 2
-    assert len(data["slots"]) == 3
-    assert data["slots"][0]["start"] == DAY1 + "T11:00:00"
-    assert data["slots"][0]["duration"] == 30
-    assert data["slots"][1]["start"] == DAY2 + "T11:00:00"
-    assert data["slots"][1]["duration"] == 30
-    assert data["slots"][2]["start"] == DAY3 + "T11:00:00"
-    assert data["slots"][2]["duration"] == 30
-
-
-def test_update_missing_appointment():
-    response = client.put(
-        "/apmt/999",
-        json={
-            "appointment": {"calendar_id": "2", "title": "a", "duration": 30},
-            "slots": [{"start": DAY1 + " 09:00:00", "duration": 30}],
-        },
-        headers=headers,
-    )
-    assert response.status_code == 404, response.text
-
-
-def test_update_foreign_appointment():
-    response = client.put(
-        "/apmt/2",
-        json={
-            "appointment": {"calendar_id": "2", "title": "a", "duration": 30},
-            "slots": [{"start": DAY1 + " 09:00:00", "duration": 30}],
-        },
-        headers=headers,
-    )
-    assert response.status_code == 403, response.text
-
-
-def test_delete_existing_appointment():
-    response = client.delete("/apmt/1", headers=headers)
-    assert response.status_code == 200, response.text
-    data = response.json()
-    assert data["time_created"] is not None
-    assert data["time_updated"] is not None
-    assert data["calendar_id"] == 4
-    assert data["title"] == "Appointmentx"
-    assert data["duration"] == 90
-    assert data["location_type"] == 1
-    assert data["location_name"] == "Locationx"
-    assert data["location_url"] == "https://testx.org"
-    assert data["location_phone"] == "+1234567890"
-    assert data["details"] == "Lorem Ipsumx"
-    assert data["slug"] is not None, len(data["slug"]) > 8
-    assert data["status"] == 1
-    assert not data["keep_open"]
-<<<<<<< HEAD
-=======
-    assert data["appointment_type"] == 2
->>>>>>> 6e8744c7
-    assert len(data["slots"]) == 3
-    assert data["slots"][0]["start"] == DAY1 + "T11:00:00"
-    assert data["slots"][0]["duration"] == 30
-    assert data["slots"][1]["start"] == DAY2 + "T11:00:00"
-    assert data["slots"][1]["duration"] == 30
-    assert data["slots"][2]["start"] == DAY3 + "T11:00:00"
-    assert data["slots"][2]["duration"] == 30
-    response = client.get("/apmt/1", headers=headers)
-    assert response.status_code == 404, response.text
-    response = client.get("/me/appointments", headers=headers)
-    assert response.status_code == 200, response.text
-    data = response.json()
-    assert type(data) is list
-    assert len(data) == 0
-    # add appointment again for further testing
-    client.post(
-        "/apmt",
-        json={
-            "appointment": {
-                "calendar_id": 4,
-                "title": "Appointment",
-                "duration": 180,
-                "location_type": 2,
-                "location_name": "Location",
-                "location_url": "https://test.org",
-                "location_phone": "+123456789",
-                "details": "Lorem Ipsum",
-                "status": 2,
-                "keep_open": True,
-<<<<<<< HEAD
-=======
-                "appointment_type": 1,
->>>>>>> 6e8744c7
-                "slug": "abcdef",
-            },
-            "slots": [
-                {"start": DAY1 + " 09:00:00", "duration": 60},
-                {"start": DAY2 + " 09:00:00", "duration": 15},
-                {"start": DAY3 + " 09:00:00", "duration": 275},
-            ],
-        },
-        headers=headers,
-    )
-
-
-def test_delete_missing_appointment():
-    response = client.delete("/apmt/999", headers=headers)
-    assert response.status_code == 404, response.text
-
-
-def test_delete_foreign_appointment():
-    response = client.delete("/apmt/2", headers=headers)
-    assert response.status_code == 403, response.text
-
-
-def test_read_public_existing_appointment():
-    response = client.get("/apmt/public/abcdef")
-    assert response.status_code == 200, response.text
-    data = response.json()
-    assert "calendar_id" not in data
-    assert "status" not in data
-    assert data["title"] == "Appointment"
-    assert data["details"] == "Lorem Ipsum"
-    assert data["slug"] == "abcdef"
-<<<<<<< HEAD
-=======
-    assert data["appointment_type"] == 1
->>>>>>> 6e8744c7
-    assert data["owner_name"] == "Test Account"
-    assert len(data["slots"]) == 3
-    assert data["slots"][0]["start"] == DAY1 + "T09:00:00"
-    assert data["slots"][0]["duration"] == 60
-    assert data["slots"][1]["start"] == DAY2 + "T09:00:00"
-    assert data["slots"][1]["duration"] == 15
-    assert data["slots"][2]["start"] == DAY3 + "T09:00:00"
-    assert data["slots"][2]["duration"] == 275
-
-
-def test_read_public_missing_appointment():
-    response = client.get("/apmt/public/missing")
-    assert response.status_code == 404, response.text
-
-
-def test_attendee_selects_appointment_slot():
-    response = client.put(
-        "/apmt/public/abcdef",
-        json={
-            "slot_id": 1,
-            "attendee": {
-                "email": "person@test.org",
-                "name": "John Doe",
-            },
-        },
-    )
-    assert response.status_code == 200, response.text
-    data = response.json()
-    assert data["slot_id"] == 1
-    assert data["attendee"]["email"] == "person@test.org"
-    assert data["attendee"]["name"] == "John Doe"
-
-<<<<<<< HEAD
-=======
-
-def test_read_public_appointment_after_attendee_selection():
-    response = client.get("/apmt/public/abcdef")
-    assert response.status_code == 200, response.text
-    data = response.json()
-    assert len(data["slots"]) == 3
-    assert data["slots"][0]["attendee_id"] == 1
->>>>>>> 6e8744c7
-
-def test_read_public_appointment_after_attendee_selection():
-    response = client.get("/apmt/public/abcdef")
-    assert response.status_code == 200, response.text
-    data = response.json()
-    assert len(data["slots"]) == 3
-    assert data["slots"][0]["attendee_id"] == 1
-
-<<<<<<< HEAD
-
-def test_attendee_selects_slot_of_unavailable_appointment():
-=======
-def test_attendee_selects_unavailable_appointment_slot():
->>>>>>> 6e8744c7
-    response = client.put(
-        "/apmt/public/abcdef",
-        json={"slot_id": 1, "attendee": {"email": "a", "name": "b"}},
-    )
-    assert response.status_code == 403, response.text
-
-
-<<<<<<< HEAD
-def test_attendee_selects_slot_of_missing_appointment():
-=======
-def test_attendee_selects_missing_appointment_slot():
->>>>>>> 6e8744c7
-    response = client.put(
-        "/apmt/public/missing",
-        json={"slot_id": 1, "attendee": {"email": "a", "name": "b"}},
-    )
-    assert response.status_code == 404, response.text
-
-
-<<<<<<< HEAD
-def test_attendee_selects_missing_slot_of_existing_appointment():
-=======
-def test_attendee_selects_appointment_missing_slot():
->>>>>>> 6e8744c7
-    response = client.put(
-        "/apmt/public/abcdef",
-        json={"slot_id": 999, "attendee": {"email": "a", "name": "b"}},
-    )
-    assert response.status_code == 404, response.text
-
-
-def test_attendee_provides_invalid_email_address():
-    response = client.put(
-        "/apmt/public/abcdef",
-        json={"slot_id": 2, "attendee": {"email": "a", "name": "b"}},
-    )
-    assert response.status_code == 400, response.text
-
-
-def test_get_remote_caldav_events():
-    response = client.get("/rmt/cal/4/" + DAY1 + "/" + DAY3, headers=headers)
-    assert response.status_code == 200, response.text
-    data = response.json()
-    assert len(data) == 1
-    assert data[0]["title"] == "Appointment"
-    assert data[0]["start"][:19] == DAY1 + " 09:00:00"
-    assert data[0]["end"][:19] == DAY1 + " 10:00:00"
-    # delete event again to prevent calendar pollution
-    con = CalDavConnector(conf("CALDAV_TEST_CALENDAR_URL"), conf("CALDAV_TEST_USER"), conf("CALDAV_TEST_PASS"))
-    n = con.delete_events(start=DAY1)
-    assert n == 1
-
-
-<<<<<<< HEAD
-""" SCHEDULE tests
-"""
-
-
-def test_create_schedule_on_connected_calendar():
-    response = client.post(
-        "/schedule",
-        json={
-            "calendar_id": 4,
-            "name": "Schedule",
-            "location_type": 2,
-            "location_url": "https://test.org",
-            "details": "Lorem Ipsum",
-            "start_date": DAY1,
-            "end_date": DAY14,
-            "start_time": "10:00",
-            "end_time": "18:00",
-            "earliest_booking": 1440,
-            "farthest_booking": 20160,
-            "weekdays": json.dumps([1, 2, 3, 4, 5]),
-            "slot_duration": 30,
-        },
-        headers=headers,
-    )
-    assert response.status_code == 200, response.text
-    data = response.json()
-    assert data["time_created"] is not None
-    assert data["time_updated"] is not None
-    assert data["calendar_id"] == 4
-    assert data["name"] == "Schedule"
-    assert data["location_type"] == 2
-    assert data["location_url"] == "https://test.org"
-    assert data["details"] == "Lorem Ipsum"
-    assert data["start_date"] == DAY1
-    assert data["end_date"] == DAY14
-    assert data["start_time"] == "10:00"
-    assert data["end_time"] == "18:00"
-    assert data["earliest_booking"] == 1440
-    assert data["farthest_booking"] == 20160
-    assert data["weekdays"] is not None
-    weekdays = json.loads(data["weekdays"])
-    assert len(weekdays) == 5
-    assert weekdays == [1, 2, 3, 4, 5]
-    assert data["slot_duration"] == 30
-
-
-def test_create_schedule_on_unconnected_calendar():
-    response = client.post(
-        "/schedule",
-        json={"calendar_id": 3, "name": "Schedule"},
-        headers=headers,
-    )
-    assert response.status_code == 403, response.text
-
-
-def test_create_schedule_on_missing_calendar():
-    response = client.post(
-        "/schedule",
-        json={"calendar_id": 999, "name": "Schedule"},
-        headers=headers,
-    )
-    assert response.status_code == 404, response.text
-
-
-def test_create_schedule_on_foreign_calendar():
-    response = client.post(
-        "/schedule",
-        json={"calendar_id": 2, "name": "Schedule"},
-        headers=headers,
-    )
-    assert response.status_code == 403, response.text
-
-
-def test_read_schedules():
-    response = client.get("/schedule", headers=headers)
-    assert response.status_code == 200, response.text
-    data = response.json()
-    assert type(data) is list
-    assert len(data) == 1
-    data = data[0]
-    assert data["time_created"] is not None
-    assert data["time_updated"] is not None
-    assert data["calendar_id"] == 4
-    assert data["name"] == "Schedule"
-    assert data["location_type"] == 2
-    assert data["location_url"] == "https://test.org"
-    assert data["details"] == "Lorem Ipsum"
-    assert data["start_date"] == DAY1
-    assert data["end_date"] == DAY14
-    assert data["start_time"] == "10:00"
-    assert data["end_time"] == "18:00"
-    assert data["earliest_booking"] == 1440
-    assert data["farthest_booking"] == 20160
-    assert data["weekdays"] is not None
-    weekdays = json.loads(data["weekdays"])
-    assert len(weekdays) == 5
-    assert weekdays == [1, 2, 3, 4, 5]
-    assert data["slot_duration"] == 30
-
-
-def test_read_existing_schedule():
-    response = client.get("/schedule/1", headers=headers)
-    assert response.status_code == 200, response.text
-    data = response.json()
-    assert data["time_created"] is not None
-    assert data["time_updated"] is not None
-    assert data["calendar_id"] == 4
-    assert data["name"] == "Schedule"
-    assert data["location_type"] == 2
-    assert data["location_url"] == "https://test.org"
-    assert data["details"] == "Lorem Ipsum"
-    assert data["start_date"] == DAY1
-    assert data["end_date"] == DAY14
-    assert data["start_time"] == "10:00"
-    assert data["end_time"] == "18:00"
-    assert data["earliest_booking"] == 1440
-    assert data["farthest_booking"] == 20160
-    assert data["weekdays"] is not None
-    weekdays = json.loads(data["weekdays"])
-    assert len(weekdays) == 5
-    assert weekdays == [1, 2, 3, 4, 5]
-    assert data["slot_duration"] == 30
-
-
-def test_read_missing_schedule():
-    response = client.get("/schedule/999", headers=headers)
-    assert response.status_code == 404, response.text
-
-
-def test_read_foreign_schedule():
-    stmt = insert(models.Schedule).values(calendar_id=2, name="abc")
-    db = TestingSessionLocal()
-    db.execute(stmt)
-    db.commit()
-    response = client.get("/schedule/2", headers=headers)
-    assert response.status_code == 403, response.text
-
-
-def test_update_existing_schedule():
-    response = client.put(
-        "/schedule/1",
-        json={
-            "calendar_id": 4,
-            "name": "Schedulex",
-            "location_type": 1,
-            "location_url": "https://testx.org",
-            "details": "Lorem Ipsumx",
-            "start_date": DAY2,
-            "end_date": DAY5,
-            "start_time": "09:00",
-            "end_time": "17:00",
-            "earliest_booking": 1000,
-            "farthest_booking": 20000,
-            "weekdays": json.dumps([2, 4, 6]),
-            "slot_duration": 60,
-        },
-        headers=headers,
-    )
-    assert response.status_code == 200, response.text
-    data = response.json()
-    assert data["time_created"] is not None
-    assert data["time_updated"] is not None
-    assert data["calendar_id"] == 4
-    assert data["name"] == "Schedulex"
-    assert data["location_type"] == 1
-    assert data["location_url"] == "https://testx.org"
-    assert data["details"] == "Lorem Ipsumx"
-    assert data["start_date"] == DAY2
-    assert data["end_date"] == DAY5
-    assert data["start_time"] == "09:00"
-    assert data["end_time"] == "17:00"
-    assert data["earliest_booking"] == 1000
-    assert data["farthest_booking"] == 20000
-    assert data["weekdays"] is not None
-    weekdays = json.loads(data["weekdays"])
-    assert len(weekdays) == 3
-    assert weekdays == [2, 4, 6]
-    assert data["slot_duration"] == 60
-
-
-def test_update_missing_schedule():
-    response = client.put(
-        "/schedule/999",
-        json={"calendar_id": 1, "name": "Schedule"},
-        headers=headers,
-    )
-    assert response.status_code == 404, response.text
-
-
-def test_update_foreign_schedule():
-    response = client.put(
-        "/schedule/2",
-        json={"calendar_id": 2, "name": "Schedule"},
-        headers=headers,
-    )
-    assert response.status_code == 403, response.text
-=======
-""" CALENDARS tests (Google)
-"""
-
-
-def test_google_auth():
-    response = client.get("/google/auth?email=" + conf("GOOGLE_TEST_USER"), headers=headers)
-    assert response.status_code == 200, response.text
-    url = response.json()
-    urlobj = urlparse(url)
-    params = parse_qs(urlobj.query)
-    assert urlobj.scheme == "https"
-    assert urlobj.hostname == "accounts.google.com"
-    assert params['client_id'][0] == conf("GOOGLE_AUTH_CLIENT_ID")
-    assert params['client_id'][0]
-    assert params['login_hint'][0] == conf("GOOGLE_TEST_USER")
-
-
-# TODO
-# def test_read_remote_google_calendars():
-#     response = client.post("/rmt/sync", headers=headers)
-#     assert response.status_code == 200, response.text
-#     assert response.json()
-
-
-# TODO
-# def test_create_google_calendar():
-#     response = client.post(
-#         "/cal",
-#         json={
-#             "title": "First Google calendar",
-#             "color": "#123456",
-#             "provider": CalendarProvider.google.value,
-#             "connected": False,
-#         },
-#         headers=headers,
-#     )
-#     assert response.status_code == 200, response.text
-#     data = response.json()
-#     assert data["title"] == "First Google calendar"
-#     assert data["color"] == "#123456"
-#     assert not data["connected"]
-
-
-# TODO
-# def test_read_existing_google_calendar():
-#     response = client.get("/cal/1", headers=headers)
-#     assert response.status_code == 200, response.text
-#     data = response.json()
-#     assert data["title"] == "First Google calendar"
-#     assert data["color"] == "#123456"
-#     assert data["provider"] == CalendarProvider.google.value
-#     assert data["url"] == conf("Google_TEST_CALENDAR_URL")
-#     assert data["user"] == conf("Google_TEST_USER")
-#     assert not data["connected"]
-#     assert "password" not in data
-
-
-# TODO
-# def test_connect_google_calendar():
-#     response = client.post("/cal/1/connect", headers=headers)
-#     assert response.status_code == 200, response.text
-#     data = response.json()
-#     assert data["title"] == "First modified Google calendar"
-#     assert data["color"] == "#234567"
-#     assert data["connected"]
-#     assert "url" not in data
-#     assert "user" not in data
-#     assert "password" not in data
->>>>>>> 6e8744c7
-
-
-""" MISCELLANEOUS tests
-"""
-
-
-def test_get_invitation_ics_file():
-    response = client.get("/serve/ics/abcdef/1")
-    assert response.status_code == 200, response.text
-    data = response.json()
-    assert data["name"] == "invite"
-    assert data["content_type"] == "text/calendar"
-    assert "data" in data
-
-
-def test_get_invitation_ics_file_for_missing_appointment():
-    response = client.get("/serve/ics/missing/1")
-    assert response.status_code == 404, response.text
-
-
-def test_get_invitation_ics_file_for_missing_slot():
-    response = client.get("/serve/ics/abcdef/999")
-<<<<<<< HEAD
-    assert response.status_code == 404, response.text
-
-=======
-    assert response.status_code == 404, response.text
-
-
-# TDOD: add sync calendar tests post'rmt/sync'
-# TDOD: add scheduling/availability tests
-
->>>>>>> 6e8744c7
+import json
+
+from os import getenv as conf
+from fastapi.testclient import TestClient
+from sqlalchemy import create_engine, insert, select
+from sqlalchemy.orm import sessionmaker
+from datetime import datetime, timedelta
+from http.client import HTTPSConnection
+from urllib.parse import quote_plus, urlparse, parse_qs
+
+from ..src.database import models
+from ..src.main import app
+from ..src.dependencies.database import get_db
+from ..src.database.models import CalendarProvider
+
+from ..src.controller.calendar import CalDavConnector
+
+SQLALCHEMY_DATABASE_URL = "sqlite:///test/test.db"
+
+DAY1 = datetime.today().strftime("%Y-%m-%d")
+DAY2 = (datetime.today() + timedelta(days=1)).strftime("%Y-%m-%d")
+DAY3 = (datetime.today() + timedelta(days=2)).strftime("%Y-%m-%d")
+DAY4 = (datetime.today() + timedelta(days=3)).strftime("%Y-%m-%d")
+DAY5 = (datetime.today() + timedelta(days=4)).strftime("%Y-%m-%d")
+DAY14 = (datetime.today() + timedelta(days=13)).strftime("%Y-%m-%d")
+
+
+engine = create_engine(SQLALCHEMY_DATABASE_URL, connect_args={"check_same_thread": False})
+TestingSessionLocal = sessionmaker(autocommit=False, autoflush=False, bind=engine)
+
+
+models.Base.metadata.drop_all(bind=engine)
+models.Base.metadata.create_all(bind=engine)
+
+
+def override_get_db():
+    try:
+        db = TestingSessionLocal()
+        yield db
+    finally:
+        db.close()
+
+
+app.dependency_overrides[get_db] = override_get_db
+
+client = TestClient(app)
+
+# handle subscriber authentication
+conn = HTTPSConnection(conf("AUTH0_API_DOMAIN"))
+payload = "grant_type=password&username=%s&password=%s&audience=%s&scope=%s&client_id=%s&client_secret=%s" % (
+    conf("AUTH0_TEST_USER"),
+    conf("AUTH0_TEST_PASS"),
+    quote_plus(conf("AUTH0_API_AUDIENCE")),
+    quote_plus("read:calendars"),
+    conf("AUTH0_API_CLIENT_ID"),
+    conf("AUTH0_API_SECRET"),
+)
+headers = {"content-type": "application/x-www-form-urlencoded"}
+conn.request("POST", "/%s/oauth/token" % conf("AUTH0_API_DOMAIN"), payload, headers)
+
+res = conn.getresponse()
+data = res.read()
+access_token = json.loads(data.decode("utf-8"))["access_token"]
+headers = {"authorization": "Bearer %s" % access_token}
+
+
+""" general tests for configuration and authentication
+"""
+
+
+def test_config():
+    assert conf("AUTH0_TEST_USER")
+    assert conf("AUTH0_TEST_PASS")
+    assert conf("CALDAV_TEST_PRINCIPAL_URL")
+    assert conf("CALDAV_TEST_CALENDAR_URL")
+    assert conf("CALDAV_TEST_USER")
+    assert conf("CALDAV_TEST_PASS")
+    assert int(conf("TIER_BASIC_CALENDAR_LIMIT")) == 3
+    assert int(conf("TIER_PLUS_CALENDAR_LIMIT")) == 5
+    assert int(conf("TIER_PRO_CALENDAR_LIMIT")) == 10
+
+
+def test_health():
+    # existing root route
+    response = client.get("/")
+    assert response.status_code == 200
+    assert response.json()
+    # undefined route
+    response = client.get("/abcdefg")
+    assert response.status_code == 404
+
+
+def test_access_without_authentication_token():
+    response = client.get("/login")
+    assert response.status_code == 403
+    response = client.put("/me")
+    assert response.status_code == 403
+    response = client.get("/me/calendars")
+    assert response.status_code == 403
+    response = client.get("/me/appointments")
+    assert response.status_code == 403
+    response = client.get("/me/signature")
+    assert response.status_code == 403
+    response = client.post("/me/signature")
+    assert response.status_code == 403
+    response = client.post("/cal")
+    assert response.status_code == 403
+    response = client.get("/cal/1")
+    assert response.status_code == 403
+    response = client.put("/cal/1")
+    assert response.status_code == 403
+    response = client.post("/cal/1/connect")
+    assert response.status_code == 403
+    response = client.delete("/cal/1")
+    assert response.status_code == 403
+    response = client.post("/rmt/calendars")
+    assert response.status_code == 403
+    response = client.get("/rmt/cal/1/" + DAY1 + "/" + DAY5)
+    assert response.status_code == 403
+    response = client.post("/apmt")
+    assert response.status_code == 403
+    response = client.get("/apmt/1")
+    assert response.status_code == 403
+    response = client.put("/apmt/1")
+    assert response.status_code == 403
+    response = client.delete("/apmt/1")
+    assert response.status_code == 403
+    response = client.post("/rmt/sync")
+    assert response.status_code == 403
+    response = client.get("/account/download")
+    assert response.status_code == 403
+    response = client.delete("/account/delete")
+    assert response.status_code == 403
+    response = client.get("/google/auth")
+    assert response.status_code == 403
+
+
+""" SUBSCRIBERS tests
+"""
+
+
+def test_first_login():
+    response = client.get("/login", headers=headers)
+    assert response.status_code == 200, response.text
+    data = response.json()
+    assert data["username"] == conf("AUTH0_TEST_USER")
+    assert data["email"] == conf("AUTH0_TEST_USER")
+    assert data["name"] == conf("AUTH0_TEST_USER")
+    assert data["level"] == 1
+    assert data["timezone"] is None
+
+
+def test_second_login():
+    response = client.get("/login", headers=headers)
+    assert response.status_code == 200, response.text
+    data = response.json()
+    assert data["username"] == conf("AUTH0_TEST_USER")
+    assert data["email"] == conf("AUTH0_TEST_USER")
+    assert data["name"] == conf("AUTH0_TEST_USER")
+    assert data["level"] == 1
+    assert data["timezone"] is None
+
+
+def test_update_profile_data():
+    response = client.put(
+        "/me",
+        json={
+            "username": "test",
+            "name": "Test Account",
+            "timezone": "Europe/Berlin",
+        },
+        headers=headers,
+    )
+    assert response.status_code == 200, response.text
+    data = response.json()
+    assert data["username"] == "test"
+    assert data["name"] == "Test Account"
+    assert data["timezone"] == "Europe/Berlin"
+    response = client.get("/login", headers=headers)
+    data = response.json()
+    assert data["username"] == "test"
+    assert data["name"] == "Test Account"
+    assert data["timezone"] == "Europe/Berlin"
+
+
+def test_signed_short_link():
+    response = client.get("/me/signature", headers=headers)
+    assert response.status_code == 200, response.text
+    data = response.json()
+    assert data["url"]
+
+
+def test_signed_short_link_refresh():
+    response = client.get("/me/signature", headers=headers)
+    assert response.status_code == 200, response.text
+    url_old = response.json()["url"]
+    response = client.post("/me/signature", headers=headers)
+    assert response.status_code == 200, response.text
+    assert response.json()
+    response = client.get("/me/signature", headers=headers)
+    assert response.status_code == 200, response.text
+    url_new = response.json()["url"]
+    assert url_old != url_new
+
+
+def test_signed_short_link_verification():
+    response = client.get("/me/signature", headers=headers)
+    assert response.status_code == 200, response.text
+    url = response.json()["url"]
+    assert url
+    response = client.post("/verify/signature", json={"url": url})
+    assert response.status_code == 200, response.text
+    assert response.json()
+    response = client.post("/verify/signature", json={"url": url + "evil"})
+    assert response.status_code == 400, response.text
+
+
+""" CALENDARS tests (CalDAV)
+"""
+
+
+def test_read_remote_caldav_calendars():
+    response = client.post(
+        "/rmt/calendars",
+        json={
+            "url": conf("CALDAV_TEST_PRINCIPAL_URL"),
+            "user": conf("CALDAV_TEST_USER"),
+            "password": conf("CALDAV_TEST_PASS"),
+        },
+        headers=headers,
+    )
+    assert response.status_code == 200, response.text
+    data = response.json()
+    assert type(data) is list
+    assert len(data) > 0
+    assert any(c["url"] == conf("CALDAV_TEST_CALENDAR_URL") for c in data)
+
+
+def test_read_connected_calendars_before_creation():
+    response = client.get("/me/calendars", headers=headers)
+    assert response.status_code == 200, response.text
+    data = response.json()
+    assert type(data) is list
+    assert len(data) == 0
+
+
+def test_read_unconnected_calendars_before_creation():
+    response = client.get("/me/calendars", params={"only_connected": False}, headers=headers)
+    assert response.status_code == 200, response.text
+    data = response.json()
+    assert type(data) is list
+    assert len(data) == 0
+
+
+def test_create_first_caldav_calendar():
+    response = client.post(
+        "/cal",
+        json={
+            "title": "First CalDAV calendar",
+            "color": "#123456",
+            "provider": CalendarProvider.caldav.value,
+            "url": conf("CALDAV_TEST_CALENDAR_URL"),
+            "user": conf("CALDAV_TEST_USER"),
+            "password": conf("CALDAV_TEST_PASS"),
+            "connected": False,
+        },
+        headers=headers,
+    )
+    assert response.status_code == 200, response.text
+    data = response.json()
+    assert data["title"] == "First CalDAV calendar"
+    assert data["color"] == "#123456"
+    assert not data["connected"]
+    assert "url" not in data
+    assert "user" not in data
+    assert "password" not in data
+
+
+def test_read_connected_calendars_after_creation():
+    response = client.get("/me/calendars", headers=headers)
+    assert response.status_code == 200, response.text
+    data = response.json()
+    assert type(data) is list
+    assert len(data) == 0
+
+
+def test_read_unconnected_calendars_after_creation():
+    response = client.get("/me/calendars", params={"only_connected": False}, headers=headers)
+    assert response.status_code == 200, response.text
+    data = response.json()
+    assert type(data) is list
+    assert len(data) == 1
+    calendar = data[0]
+    assert calendar["title"] == "First CalDAV calendar"
+    assert calendar["color"] == "#123456"
+    assert not calendar["connected"]
+    assert "url" not in calendar
+    assert "user" not in calendar
+    assert "password" not in calendar
+
+
+def test_read_existing_caldav_calendar():
+    response = client.get("/cal/1", headers=headers)
+    assert response.status_code == 200, response.text
+    data = response.json()
+    assert data["title"] == "First CalDAV calendar"
+    assert data["color"] == "#123456"
+    assert data["provider"] == CalendarProvider.caldav.value
+    assert data["url"] == conf("CALDAV_TEST_CALENDAR_URL")
+    assert data["user"] == conf("CALDAV_TEST_USER")
+    assert not data["connected"]
+    assert "password" not in data
+
+
+def test_read_missing_calendar():
+    response = client.get("/cal/999", headers=headers)
+    assert response.status_code == 404, response.text
+
+
+def test_read_foreign_calendar():
+    query = insert(models.Calendar).values(owner_id="2", title="a", url="a", user="a", password="a", provider="caldav")
+    db = TestingSessionLocal()
+    db.execute(query)
+    db.commit()
+    response = client.get("/cal/2", headers=headers)
+    assert response.status_code == 403, response.text
+
+
+def test_update_existing_caldav_calendar_with_password():
+    response = client.put(
+        "/cal/1",
+        json={
+            "title": "First modified CalDAV calendar",
+            "color": "#234567",
+            "url": conf("CALDAV_TEST_CALENDAR_URL") + "x",
+            "user": conf("CALDAV_TEST_USER") + "x",
+            "password": conf("CALDAV_TEST_PASS") + "x",
+            "connected": True,
+        },
+        headers=headers,
+    )
+    assert response.status_code == 200, response.text
+    data = response.json()
+    assert data["title"] == "First modified CalDAV calendar"
+    assert data["color"] == "#234567"
+    assert not data["connected"]
+    assert "url" not in data
+    assert "user" not in data
+    assert "password" not in data
+    query = select(models.Calendar).where(models.Calendar.id == 1)
+    db = TestingSessionLocal()
+    cal = db.scalars(query).one()
+    assert cal.url == conf("CALDAV_TEST_CALENDAR_URL") + "x"
+    assert cal.user == conf("CALDAV_TEST_USER") + "x"
+    assert cal.password == conf("CALDAV_TEST_PASS") + "x"
+
+
+def test_update_existing_caldav_calendar_without_password():
+    response = client.put(
+        "/cal/1",
+        json={
+            "title": "First modified CalDAV calendar",
+            "color": "#234567",
+            "url": conf("CALDAV_TEST_CALENDAR_URL"),
+            "user": conf("CALDAV_TEST_USER"),
+            "password": "",
+            "connected": True,
+        },
+        headers=headers,
+    )
+    assert response.status_code == 200, response.text
+    data = response.json()
+    assert data["title"] == "First modified CalDAV calendar"
+    assert data["color"] == "#234567"
+    assert "url" not in data
+    assert "user" not in data
+    assert "password" not in data
+    query = select(models.Calendar).where(models.Calendar.id == 1)
+    db = TestingSessionLocal()
+    cal = db.scalars(query).one()
+    assert cal.url == conf("CALDAV_TEST_CALENDAR_URL")
+    assert cal.user == conf("CALDAV_TEST_USER")
+    assert cal.password == conf("CALDAV_TEST_PASS") + "x"
+
+
+def test_update_foreign_calendar():
+    response = client.put("/cal/2", json={"title": "b", "url": "b", "user": "b", "password": "b"}, headers=headers)
+    assert response.status_code == 403, response.text
+
+
+def test_connect_caldav_calendar():
+    response = client.post("/cal/1/connect", headers=headers)
+    assert response.status_code == 200, response.text
+    data = response.json()
+    assert data["title"] == "First modified CalDAV calendar"
+    assert data["color"] == "#234567"
+    assert data["connected"]
+    assert "url" not in data
+    assert "user" not in data
+    assert "password" not in data
+
+
+def test_connect_missing_calendar():
+    response = client.post("/cal/999/connect", headers=headers)
+    assert response.status_code == 404, response.text
+
+
+def test_connect_foreign_calendar():
+    response = client.post("/cal/2/connect", headers=headers)
+    assert response.status_code == 403, response.text
+
+
+def test_read_connected_calendars_after_connection():
+    client.post(
+        "/cal",
+        json={
+            "title": "Second CalDAV calendar",
+            "color": "#123456",
+            "provider": CalendarProvider.caldav.value,
+            "url": "test",
+            "user": "test",
+            "password": "test",
+        },
+        headers=headers,
+    )
+    response = client.get("/me/calendars", headers=headers)
+    assert response.status_code == 200, response.text
+    data = response.json()
+    assert type(data) is list
+    assert len(data) == 1
+    calendar = data[0]
+    assert calendar["title"] == "First modified CalDAV calendar"
+    assert calendar["color"] == "#234567"
+    assert calendar["connected"]
+    assert "url" not in calendar
+    assert "user" not in calendar
+    assert "password" not in calendar
+
+
+def test_read_unconnected_calendars_after_connection():
+    response = client.get("/me/calendars", params={"only_connected": False}, headers=headers)
+    assert response.status_code == 200, response.text
+    data = response.json()
+    assert type(data) is list
+    assert len(data) == 2
+
+
+def test_delete_existing_calendar():
+    response = client.delete("/cal/1", headers=headers)
+    assert response.status_code == 200, response.text
+    data = response.json()
+    assert data["title"] == "First modified CalDAV calendar"
+    assert data["color"] == "#234567"
+    assert data["connected"]
+    assert "url" not in data
+    assert "user" not in data
+    assert "password" not in data
+    response = client.get("/cal/1", headers=headers)
+    assert response.status_code == 404, response.text
+    response = client.get("/me/calendars", headers=headers)
+    data = response.json()
+    assert len(data) == 0
+    # add own calendar again for further testing
+    client.post(
+        "/cal",
+        json={
+            "title": "First CalDAV calendar",
+            "color": "#123456",
+            "provider": CalendarProvider.caldav.value,
+            "url": conf("CALDAV_TEST_CALENDAR_URL"),
+            "user": conf("CALDAV_TEST_USER"),
+            "password": conf("CALDAV_TEST_PASS"),
+            "connected": True,
+        },
+        headers=headers,
+    )
+
+
+def test_delete_missing_calendar():
+    response = client.delete("/cal/999", headers=headers)
+    assert response.status_code == 404, response.text
+
+
+def test_delete_foreign_calendar():
+    response = client.delete("/cal/2", headers=headers)
+    assert response.status_code == 403, response.text
+
+
+def test_connect_more_calendars_than_tier_allows():
+    cal = {}
+    for i in range(1, int(conf("TIER_BASIC_CALENDAR_LIMIT"))):
+        cal[i] = insert(models.Calendar).values(
+            owner_id="1",
+            title="Calendar" + str(i),
+            color="#123456",
+            provider="caldav",
+            url="a",
+            user="a",
+            password="a",
+            connected=True,
+        )
+    db = TestingSessionLocal()
+    for i in range(1, int(conf("TIER_BASIC_CALENDAR_LIMIT"))):
+        db.execute(cal[i])
+    db.commit()
+    response = client.post("/cal/3/connect", headers=headers)
+    assert response.status_code == 403, response.text
+
+
+""" CALENDARS tests (Google)
+"""
+
+
+def test_google_auth():
+    response = client.get("/google/auth?email=" + conf("GOOGLE_TEST_USER"), headers=headers)
+    assert response.status_code == 200, response.text
+    url = response.json()
+    urlobj = urlparse(url)
+    params = parse_qs(urlobj.query)
+    assert urlobj.scheme == "https"
+    assert urlobj.hostname == "accounts.google.com"
+    assert params["client_id"][0] == conf("GOOGLE_AUTH_CLIENT_ID")
+    assert params["login_hint"][0] == conf("GOOGLE_TEST_USER")
+
+
+# TODO
+# def test_read_remote_google_calendars():
+#     response = client.post("/rmt/sync", headers=headers)
+#     assert response.status_code == 200, response.text
+#     assert response.json()
+
+
+# TODO
+# def test_create_google_calendar():
+#     response = client.post(
+#         "/cal",
+#         json={
+#             "title": "First Google calendar",
+#             "color": "#123456",
+#             "provider": CalendarProvider.google.value,
+#             "connected": False,
+#         },
+#         headers=headers,
+#     )
+#     assert response.status_code == 200, response.text
+#     data = response.json()
+#     assert data["title"] == "First Google calendar"
+#     assert data["color"] == "#123456"
+#     assert not data["connected"]
+
+
+# TODO
+# def test_read_existing_google_calendar():
+#     response = client.get("/cal/1", headers=headers)
+#     assert response.status_code == 200, response.text
+#     data = response.json()
+#     assert data["title"] == "First Google calendar"
+#     assert data["color"] == "#123456"
+#     assert data["provider"] == CalendarProvider.google.value
+#     assert data["url"] == conf("Google_TEST_CALENDAR_URL")
+#     assert data["user"] == conf("Google_TEST_USER")
+#     assert not data["connected"]
+#     assert "password" not in data
+
+
+# TODO
+# def test_connect_google_calendar():
+#     response = client.post("/cal/1/connect", headers=headers)
+#     assert response.status_code == 200, response.text
+#     data = response.json()
+#     assert data["title"] == "First modified Google calendar"
+#     assert data["color"] == "#234567"
+#     assert data["connected"]
+#     assert "url" not in data
+#     assert "user" not in data
+#     assert "password" not in data
+
+
+""" APPOINTMENT tests
+"""
+
+
+def test_create_appointment_on_connected_calendar():
+    response = client.post(
+        "/apmt",
+        json={
+            "appointment": {
+                "calendar_id": 4,
+                "title": "Appointment",
+                "duration": 180,
+                "location_type": 2,
+                "location_name": "Location",
+                "location_url": "https://test.org",
+                "location_phone": "+123456789",
+                "details": "Lorem Ipsum",
+                "status": 2,
+                "keep_open": True,
+            },
+            "slots": [
+                {"start": DAY1 + " 09:00:00", "duration": 60},
+                {"start": DAY2 + " 09:00:00", "duration": 15},
+                {"start": DAY3 + " 09:00:00", "duration": 275},
+            ],
+        },
+        headers=headers,
+    )
+    assert response.status_code == 200, response.text
+    data = response.json()
+    assert data["time_created"] is not None
+    assert data["time_updated"] is not None
+    assert data["calendar_id"] == 4
+    assert data["title"] == "Appointment"
+    assert data["duration"] == 180
+    assert data["location_type"] == 2
+    assert data["location_name"] == "Location"
+    assert data["location_url"] == "https://test.org"
+    assert data["location_phone"] == "+123456789"
+    assert data["details"] == "Lorem Ipsum"
+    assert data["slug"] is not None, len(data["slug"]) > 8
+    assert data["status"] == 2
+    assert data["keep_open"]
+    assert len(data["slots"]) == 3
+    assert data["slots"][0]["start"] == DAY1 + "T09:00:00"
+    assert data["slots"][0]["duration"] == 60
+    assert data["slots"][1]["start"] == DAY2 + "T09:00:00"
+    assert data["slots"][1]["duration"] == 15
+    assert data["slots"][2]["start"] == DAY3 + "T09:00:00"
+    assert data["slots"][2]["duration"] == 275
+
+
+def test_create_appointment_on_unconnected_calendar():
+    response = client.post(
+        "/apmt",
+        json={
+            "appointment": {"calendar_id": 3, "title": "a", "duration": 30},
+            "slots": [{"start": DAY1 + " 09:00:00", "duration": 30}],
+        },
+        headers=headers,
+    )
+    assert response.status_code == 403, response.text
+
+
+def test_create_appointment_on_missing_calendar():
+    response = client.post(
+        "/apmt",
+        json={
+            "appointment": {"calendar_id": "999", "title": "a", "duration": 30},
+            "slots": [{"start": DAY1 + " 09:00:00", "duration": 30}],
+        },
+        headers=headers,
+    )
+    assert response.status_code == 404, response.text
+
+
+def test_create_appointment_on_foreign_calendar():
+    response = client.post(
+        "/apmt",
+        json={
+            "appointment": {"calendar_id": "2", "title": "a", "duration": 30},
+            "slots": [{"start": DAY1 + " 09:00:00", "duration": 30}],
+        },
+        headers=headers,
+    )
+    assert response.status_code == 403, response.text
+
+
+def test_read_appointments():
+    response = client.get("/me/appointments", headers=headers)
+    assert response.status_code == 200, response.text
+    data = response.json()
+    assert type(data) is list
+    assert len(data) == 1
+    data = data[0]
+    assert data["time_created"] is not None
+    assert data["time_updated"] is not None
+    assert data["calendar_id"] == 4
+    assert data["title"] == "Appointment"
+    assert data["duration"] == 180
+    assert data["location_type"] == 2
+    assert data["location_name"] == "Location"
+    assert data["location_url"] == "https://test.org"
+    assert data["location_phone"] == "+123456789"
+    assert data["details"] == "Lorem Ipsum"
+    assert data["slug"] is not None, len(data["slug"]) > 8
+    assert data["status"] == 2
+    assert data["keep_open"]
+    assert len(data["slots"]) == 3
+    assert data["slots"][0]["start"] == DAY1 + "T09:00:00"
+    assert data["slots"][0]["duration"] == 60
+    assert data["slots"][1]["start"] == DAY2 + "T09:00:00"
+    assert data["slots"][1]["duration"] == 15
+    assert data["slots"][2]["start"] == DAY3 + "T09:00:00"
+    assert data["slots"][2]["duration"] == 275
+
+
+def test_read_existing_appointment():
+    response = client.get("/apmt/1", headers=headers)
+    assert response.status_code == 200, response.text
+    data = response.json()
+    assert data["time_created"] is not None
+    assert data["time_updated"] is not None
+    assert data["calendar_id"] == 4
+    assert data["title"] == "Appointment"
+    assert data["duration"] == 180
+    assert data["location_type"] == 2
+    assert data["location_name"] == "Location"
+    assert data["location_url"] == "https://test.org"
+    assert data["location_phone"] == "+123456789"
+    assert data["details"] == "Lorem Ipsum"
+    assert data["slug"] is not None, len(data["slug"]) > 8
+    assert data["status"] == 2
+    assert data["keep_open"]
+    assert data["appointment_type"] == 1
+    assert len(data["slots"]) == 3
+    assert data["slots"][0]["start"] == DAY1 + "T09:00:00"
+    assert data["slots"][0]["duration"] == 60
+    assert data["slots"][1]["start"] == DAY2 + "T09:00:00"
+    assert data["slots"][1]["duration"] == 15
+    assert data["slots"][2]["start"] == DAY3 + "T09:00:00"
+    assert data["slots"][2]["duration"] == 275
+
+
+def test_read_missing_appointment():
+    response = client.get("/apmt/999", headers=headers)
+    assert response.status_code == 404, response.text
+
+
+def test_read_foreign_appointment():
+    stmt = insert(models.Appointment).values(calendar_id="2", duration="60", title="abc", slug="test")
+    db = TestingSessionLocal()
+    db.execute(stmt)
+    db.commit()
+    response = client.get("/apmt/2", headers=headers)
+    assert response.status_code == 403, response.text
+
+
+def test_update_existing_appointment():
+    response = client.put(
+        "/apmt/1",
+        json={
+            "appointment": {
+                "calendar_id": 4,
+                "title": "Appointmentx",
+                "duration": 90,
+                "location_type": 1,
+                "location_name": "Locationx",
+                "location_url": "https://testx.org",
+                "location_phone": "+1234567890",
+                "details": "Lorem Ipsumx",
+                "status": 1,
+                "keep_open": False,
+            },
+            "slots": [
+                {"start": DAY1 + " 11:00:00", "duration": 30},
+                {"start": DAY2 + " 11:00:00", "duration": 30},
+                {"start": DAY3 + " 11:00:00", "duration": 30},
+            ],
+        },
+        headers=headers,
+    )
+    assert response.status_code == 200, response.text
+    data = response.json()
+    assert data["time_created"] is not None
+    assert data["time_updated"] is not None
+    assert data["calendar_id"] == 4
+    assert data["title"] == "Appointmentx"
+    assert data["duration"] == 90
+    assert data["location_type"] == 1
+    assert data["location_name"] == "Locationx"
+    assert data["location_url"] == "https://testx.org"
+    assert data["location_phone"] == "+1234567890"
+    assert data["details"] == "Lorem Ipsumx"
+    assert data["slug"] is not None, len(data["slug"]) > 8
+    assert data["status"] == 1
+    assert not data["keep_open"]
+    assert data["appointment_type"] == 2
+    assert len(data["slots"]) == 3
+    assert data["slots"][0]["start"] == DAY1 + "T11:00:00"
+    assert data["slots"][0]["duration"] == 30
+    assert data["slots"][1]["start"] == DAY2 + "T11:00:00"
+    assert data["slots"][1]["duration"] == 30
+    assert data["slots"][2]["start"] == DAY3 + "T11:00:00"
+    assert data["slots"][2]["duration"] == 30
+
+
+def test_update_missing_appointment():
+    response = client.put(
+        "/apmt/999",
+        json={
+            "appointment": {"calendar_id": "2", "title": "a", "duration": 30},
+            "slots": [{"start": DAY1 + " 09:00:00", "duration": 30}],
+        },
+        headers=headers,
+    )
+    assert response.status_code == 404, response.text
+
+
+def test_update_foreign_appointment():
+    response = client.put(
+        "/apmt/2",
+        json={
+            "appointment": {"calendar_id": "2", "title": "a", "duration": 30},
+            "slots": [{"start": DAY1 + " 09:00:00", "duration": 30}],
+        },
+        headers=headers,
+    )
+    assert response.status_code == 403, response.text
+
+
+def test_delete_existing_appointment():
+    response = client.delete("/apmt/1", headers=headers)
+    assert response.status_code == 200, response.text
+    data = response.json()
+    assert data["time_created"] is not None
+    assert data["time_updated"] is not None
+    assert data["calendar_id"] == 4
+    assert data["title"] == "Appointmentx"
+    assert data["duration"] == 90
+    assert data["location_type"] == 1
+    assert data["location_name"] == "Locationx"
+    assert data["location_url"] == "https://testx.org"
+    assert data["location_phone"] == "+1234567890"
+    assert data["details"] == "Lorem Ipsumx"
+    assert data["slug"] is not None, len(data["slug"]) > 8
+    assert data["status"] == 1
+    assert not data["keep_open"]
+    assert len(data["slots"]) == 3
+    assert data["slots"][0]["start"] == DAY1 + "T11:00:00"
+    assert data["slots"][0]["duration"] == 30
+    assert data["slots"][1]["start"] == DAY2 + "T11:00:00"
+    assert data["slots"][1]["duration"] == 30
+    assert data["slots"][2]["start"] == DAY3 + "T11:00:00"
+    assert data["slots"][2]["duration"] == 30
+    response = client.get("/apmt/1", headers=headers)
+    assert response.status_code == 404, response.text
+    response = client.get("/me/appointments", headers=headers)
+    assert response.status_code == 200, response.text
+    data = response.json()
+    assert type(data) is list
+    assert len(data) == 0
+    # add appointment again for further testing
+    client.post(
+        "/apmt",
+        json={
+            "appointment": {
+                "calendar_id": 4,
+                "title": "Appointment",
+                "duration": 180,
+                "location_type": 2,
+                "location_name": "Location",
+                "location_url": "https://test.org",
+                "location_phone": "+123456789",
+                "details": "Lorem Ipsum",
+                "status": 2,
+                "keep_open": True,
+                "slug": "abcdef",
+            },
+            "slots": [
+                {"start": DAY1 + " 09:00:00", "duration": 60},
+                {"start": DAY2 + " 09:00:00", "duration": 15},
+                {"start": DAY3 + " 09:00:00", "duration": 275},
+            ],
+        },
+        headers=headers,
+    )
+
+
+def test_delete_missing_appointment():
+    response = client.delete("/apmt/999", headers=headers)
+    assert response.status_code == 404, response.text
+
+
+def test_delete_foreign_appointment():
+    response = client.delete("/apmt/2", headers=headers)
+    assert response.status_code == 403, response.text
+
+
+def test_read_public_existing_appointment():
+    response = client.get("/apmt/public/abcdef")
+    assert response.status_code == 200, response.text
+    data = response.json()
+    assert "calendar_id" not in data
+    assert "status" not in data
+    assert data["title"] == "Appointment"
+    assert data["details"] == "Lorem Ipsum"
+    assert data["slug"] == "abcdef"
+    assert data["owner_name"] == "Test Account"
+    assert len(data["slots"]) == 3
+    assert data["slots"][0]["start"] == DAY1 + "T09:00:00"
+    assert data["slots"][0]["duration"] == 60
+    assert data["slots"][1]["start"] == DAY2 + "T09:00:00"
+    assert data["slots"][1]["duration"] == 15
+    assert data["slots"][2]["start"] == DAY3 + "T09:00:00"
+    assert data["slots"][2]["duration"] == 275
+
+
+def test_read_public_missing_appointment():
+    response = client.get("/apmt/public/missing")
+    assert response.status_code == 404, response.text
+
+
+def test_attendee_selects_appointment_slot():
+    response = client.put(
+        "/apmt/public/abcdef",
+        json={
+            "slot_id": 1,
+            "attendee": {
+                "email": "person@test.org",
+                "name": "John Doe",
+            },
+        },
+    )
+    assert response.status_code == 200, response.text
+    data = response.json()
+    assert data["slot_id"] == 1
+    assert data["attendee"]["email"] == "person@test.org"
+    assert data["attendee"]["name"] == "John Doe"
+
+
+def test_read_public_appointment_after_attendee_selection():
+    response = client.get("/apmt/public/abcdef")
+    assert response.status_code == 200, response.text
+    data = response.json()
+    assert len(data["slots"]) == 3
+    assert data["slots"][0]["attendee_id"] == 1
+
+
+def test_attendee_selects_slot_of_unavailable_appointment():
+    response = client.put(
+        "/apmt/public/abcdef",
+        json={"slot_id": 1, "attendee": {"email": "a", "name": "b"}},
+    )
+    assert response.status_code == 403, response.text
+
+
+def test_attendee_selects_slot_of_missing_appointment():
+    response = client.put(
+        "/apmt/public/missing",
+        json={"slot_id": 1, "attendee": {"email": "a", "name": "b"}},
+    )
+    assert response.status_code == 404, response.text
+
+
+def test_attendee_selects_missing_slot_of_existing_appointment():
+    response = client.put(
+        "/apmt/public/abcdef",
+        json={"slot_id": 999, "attendee": {"email": "a", "name": "b"}},
+    )
+    assert response.status_code == 404, response.text
+
+
+def test_attendee_provides_invalid_email_address():
+    response = client.put(
+        "/apmt/public/abcdef",
+        json={"slot_id": 2, "attendee": {"email": "a", "name": "b"}},
+    )
+    assert response.status_code == 400, response.text
+
+
+def test_get_remote_caldav_events():
+    response = client.get("/rmt/cal/4/" + DAY1 + "/" + DAY3, headers=headers)
+    assert response.status_code == 200, response.text
+    data = response.json()
+    assert len(data) == 1
+    assert data[0]["title"] == "Appointment"
+    assert data[0]["start"][:19] == DAY1 + " 09:00:00"
+    assert data[0]["end"][:19] == DAY1 + " 10:00:00"
+    # delete event again to prevent calendar pollution
+    con = CalDavConnector(conf("CALDAV_TEST_CALENDAR_URL"), conf("CALDAV_TEST_USER"), conf("CALDAV_TEST_PASS"))
+    n = con.delete_events(start=DAY1)
+    assert n == 1
+
+
+""" SCHEDULE tests
+"""
+
+
+def test_create_schedule_on_connected_calendar():
+    response = client.post(
+        "/schedule",
+        json={
+            "calendar_id": 4,
+            "name": "Schedule",
+            "location_type": 2,
+            "location_url": "https://test.org",
+            "details": "Lorem Ipsum",
+            "start_date": DAY1,
+            "end_date": DAY14,
+            "start_time": "10:00",
+            "end_time": "18:00",
+            "earliest_booking": 1440,
+            "farthest_booking": 20160,
+            "weekdays": json.dumps([1, 2, 3, 4, 5]),
+            "slot_duration": 30,
+        },
+        headers=headers,
+    )
+    assert response.status_code == 200, response.text
+    data = response.json()
+    assert data["time_created"] is not None
+    assert data["time_updated"] is not None
+    assert data["calendar_id"] == 4
+    assert data["name"] == "Schedule"
+    assert data["location_type"] == 2
+    assert data["location_url"] == "https://test.org"
+    assert data["details"] == "Lorem Ipsum"
+    assert data["start_date"] == DAY1
+    assert data["end_date"] == DAY14
+    assert data["start_time"] == "10:00"
+    assert data["end_time"] == "18:00"
+    assert data["earliest_booking"] == 1440
+    assert data["farthest_booking"] == 20160
+    assert data["weekdays"] is not None
+    weekdays = json.loads(data["weekdays"])
+    assert len(weekdays) == 5
+    assert weekdays == [1, 2, 3, 4, 5]
+    assert data["slot_duration"] == 30
+
+
+def test_create_schedule_on_unconnected_calendar():
+    response = client.post(
+        "/schedule",
+        json={"calendar_id": 3, "name": "Schedule"},
+        headers=headers,
+    )
+    assert response.status_code == 403, response.text
+
+
+def test_create_schedule_on_missing_calendar():
+    response = client.post(
+        "/schedule",
+        json={"calendar_id": 999, "name": "Schedule"},
+        headers=headers,
+    )
+    assert response.status_code == 404, response.text
+
+
+def test_create_schedule_on_foreign_calendar():
+    response = client.post(
+        "/schedule",
+        json={"calendar_id": 2, "name": "Schedule"},
+        headers=headers,
+    )
+    assert response.status_code == 403, response.text
+
+
+def test_read_schedules():
+    response = client.get("/schedule", headers=headers)
+    assert response.status_code == 200, response.text
+    data = response.json()
+    assert type(data) is list
+    assert len(data) == 1
+    data = data[0]
+    assert data["time_created"] is not None
+    assert data["time_updated"] is not None
+    assert data["calendar_id"] == 4
+    assert data["name"] == "Schedule"
+    assert data["location_type"] == 2
+    assert data["location_url"] == "https://test.org"
+    assert data["details"] == "Lorem Ipsum"
+    assert data["start_date"] == DAY1
+    assert data["end_date"] == DAY14
+    assert data["start_time"] == "10:00"
+    assert data["end_time"] == "18:00"
+    assert data["earliest_booking"] == 1440
+    assert data["farthest_booking"] == 20160
+    assert data["weekdays"] is not None
+    weekdays = json.loads(data["weekdays"])
+    assert len(weekdays) == 5
+    assert weekdays == [1, 2, 3, 4, 5]
+    assert data["slot_duration"] == 30
+
+
+def test_read_existing_schedule():
+    response = client.get("/schedule/1", headers=headers)
+    assert response.status_code == 200, response.text
+    data = response.json()
+    assert data["time_created"] is not None
+    assert data["time_updated"] is not None
+    assert data["calendar_id"] == 4
+    assert data["name"] == "Schedule"
+    assert data["location_type"] == 2
+    assert data["location_url"] == "https://test.org"
+    assert data["details"] == "Lorem Ipsum"
+    assert data["start_date"] == DAY1
+    assert data["end_date"] == DAY14
+    assert data["start_time"] == "10:00"
+    assert data["end_time"] == "18:00"
+    assert data["earliest_booking"] == 1440
+    assert data["farthest_booking"] == 20160
+    assert data["weekdays"] is not None
+    weekdays = json.loads(data["weekdays"])
+    assert len(weekdays) == 5
+    assert weekdays == [1, 2, 3, 4, 5]
+    assert data["slot_duration"] == 30
+
+
+def test_read_missing_schedule():
+    response = client.get("/schedule/999", headers=headers)
+    assert response.status_code == 404, response.text
+
+
+def test_read_foreign_schedule():
+    stmt = insert(models.Schedule).values(calendar_id=2, name="abc")
+    db = TestingSessionLocal()
+    db.execute(stmt)
+    db.commit()
+    response = client.get("/schedule/2", headers=headers)
+    assert response.status_code == 403, response.text
+
+
+def test_update_existing_schedule():
+    response = client.put(
+        "/schedule/1",
+        json={
+            "calendar_id": 4,
+            "name": "Schedulex",
+            "location_type": 1,
+            "location_url": "https://testx.org",
+            "details": "Lorem Ipsumx",
+            "start_date": DAY2,
+            "end_date": DAY5,
+            "start_time": "09:00",
+            "end_time": "17:00",
+            "earliest_booking": 1000,
+            "farthest_booking": 20000,
+            "weekdays": json.dumps([2, 4, 6]),
+            "slot_duration": 60,
+        },
+        headers=headers,
+    )
+    assert response.status_code == 200, response.text
+    data = response.json()
+    assert data["time_created"] is not None
+    assert data["time_updated"] is not None
+    assert data["calendar_id"] == 4
+    assert data["name"] == "Schedulex"
+    assert data["location_type"] == 1
+    assert data["location_url"] == "https://testx.org"
+    assert data["details"] == "Lorem Ipsumx"
+    assert data["start_date"] == DAY2
+    assert data["end_date"] == DAY5
+    assert data["start_time"] == "09:00"
+    assert data["end_time"] == "17:00"
+    assert data["earliest_booking"] == 1000
+    assert data["farthest_booking"] == 20000
+    assert data["weekdays"] is not None
+    weekdays = json.loads(data["weekdays"])
+    assert len(weekdays) == 3
+    assert weekdays == [2, 4, 6]
+    assert data["slot_duration"] == 60
+
+
+def test_update_missing_schedule():
+    response = client.put(
+        "/schedule/999",
+        json={"calendar_id": 1, "name": "Schedule"},
+        headers=headers,
+    )
+    assert response.status_code == 404, response.text
+
+
+def test_update_foreign_schedule():
+    response = client.put(
+        "/schedule/2",
+        json={"calendar_id": 2, "name": "Schedule"},
+        headers=headers,
+    )
+    assert response.status_code == 403, response.text
+
+
+""" MISCELLANEOUS tests
+"""
+
+
+def test_get_invitation_ics_file():
+    response = client.get("/serve/ics/abcdef/1")
+    assert response.status_code == 200, response.text
+    data = response.json()
+    assert data["name"] == "invite"
+    assert data["content_type"] == "text/calendar"
+    assert "data" in data
+
+
+def test_get_invitation_ics_file_for_missing_appointment():
+    response = client.get("/serve/ics/missing/1")
+    assert response.status_code == 404, response.text
+
+
+def test_get_invitation_ics_file_for_missing_slot():
+    response = client.get("/serve/ics/abcdef/999")
+    assert response.status_code == 404, response.text