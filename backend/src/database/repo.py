--- conflicted
+++ resolved
@@ -1,296 +1,287 @@
-"""Module: repo
-
-Repository providing CRUD functions for all database models. 
-"""
-import os
-from datetime import timedelta, datetime
-
-from sqlalchemy.orm import Session
-from . import models, schemas
-
-
-""" SUBSCRIBERS repository functions
-"""
-
-
-def get_subscriber(db: Session, subscriber_id: int):
-    """retrieve subscriber by id"""
-    return db.get(models.Subscriber, subscriber_id)
-
-
-def get_subscriber_by_email(db: Session, email: str):
-    """retrieve subscriber by email"""
-    return db.query(models.Subscriber).filter(models.Subscriber.email == email).first()
-
-
-def get_subscriber_by_username(db: Session, username: str):
-    """retrieve subscriber by username"""
-    return db.query(models.Subscriber).filter(models.Subscriber.username == username).first()
-
-
-def get_subscriber_by_appointment(db: Session, appointment_id: int):
-    """retrieve appointment by subscriber username and appointment slug (public)"""
-    if appointment_id:
-        return (
-            db.query(models.Subscriber)
-            .join(models.Calendar)
-            .join(models.Appointment)
-            .filter(models.Appointment.id == appointment_id)
-            .first()
-        )
-    return None
-
-
-def get_subscriber_by_google_state(db: Session, state: str):
-    """retrieve subscriber by google state, you'll have to manually check the google_state_expire_at!"""
-    if state is None:
-        return None
-    return db.query(models.Subscriber).filter(models.Subscriber.google_state == state).first()
-
-
-def create_subscriber(db: Session, subscriber: schemas.SubscriberBase):
-    """create new subscriber"""
-    db_subscriber = models.Subscriber(**subscriber.dict())
-    db.add(db_subscriber)
-    db.commit()
-    db.refresh(db_subscriber)
-    return db_subscriber
-
-
-def update_subscriber(db: Session, data: schemas.SubscriberIn, subscriber_id: int):
-    """update all subscriber attributes, they can edit themselves"""
-    db_subscriber = get_subscriber(db, subscriber_id)
-    for key, value in data:
-        setattr(db_subscriber, key, value)
-    db.commit()
-    db.refresh(db_subscriber)
-    return db_subscriber
-
-
-def set_subscriber_google_tkn(db: Session, tkn: str, subscriber_id: int):
-    """update all subscriber attributes, they can edit themselves"""
-    db_subscriber = get_subscriber(db, subscriber_id)
-    db_subscriber.google_tkn = tkn
-    db.commit()
-    db.refresh(db_subscriber)
-    return db_subscriber
-
-
-def set_subscriber_google_state(db: Session, state: str | None, subscriber_id: int):
-    """temp store the google state so we can refer to it when we get back"""
-    db_subscriber = get_subscriber(db, subscriber_id)
-    db_subscriber.google_state = state
-
-    if state is None:
-        db_subscriber.google_state_expires_at = None
-    else:
-        db_subscriber.google_state_expires_at = datetime.now() + timedelta(minutes=3)
-
-    db.commit()
-    db.refresh(db_subscriber)
-    return db_subscriber
-
-
-def get_connections_limit(db: Session, subscriber_id: int):
-    """return the number of allowed connections for given subscriber or -1 for unlimited connections"""
-    db_subscriber = get_subscriber(db, subscriber_id)
-    mapping = {
-        models.SubscriberLevel.basic: int(os.getenv("TIER_BASIC_CALENDAR_LIMIT")),
-        models.SubscriberLevel.plus: int(os.getenv("TIER_PLUS_CALENDAR_LIMIT")),
-        models.SubscriberLevel.pro: int(os.getenv("TIER_PRO_CALENDAR_LIMIT")),
-        models.SubscriberLevel.admin: -1,
-    }
-    return mapping[db_subscriber.level]
-
-
-""" CALENDAR repository functions
-"""
-
-
-def calendar_exists(db: Session, calendar_id: int):
-    """true if calendar of given id exists"""
-    return True if db.get(models.Calendar, calendar_id) is not None else False
-
-
-def get_calendar(db: Session, calendar_id: int):
-    """retrieve calendar by id"""
-    return db.get(models.Calendar, calendar_id)
-
-
-def get_calendars_by_subscriber(db: Session, subscriber_id: int):
-    """retrieve list of calendars by owner id"""
-    return db.query(models.Calendar).filter(models.Calendar.owner_id == subscriber_id).all()
-
-
-def create_subscriber_calendar(db: Session, calendar: schemas.CalendarConnection, subscriber_id: int):
-<<<<<<< HEAD
-  """create new calendar for owner, if not already existing"""
-  db_calendar = models.Calendar(**calendar.dict(), owner_id=subscriber_id)
-  subscriber_calendars = get_calendars_by_subscriber(db, subscriber_id)
-  subscriber_calendar_urls = [c.url for c in subscriber_calendars]
-  # check if subscriber already holds this calendar by url
-  if db_calendar.url in subscriber_calendar_urls:
-    return None
-  # check subscription limitation
-  limit = get_connections_limit(db=db, subscriber_id=subscriber.id)
-  if limit > 0 and len(subscriber_calendars) >= limit:
-    return None
-  # add new calendar
-  db.add(db_calendar)
-  db.commit()
-  db.refresh(db_calendar)
-  return db_calendar
-=======
-    """create new calendar for owner"""
-    db_calendar = models.Calendar(**calendar.dict(), owner_id=subscriber_id)
-    db.add(db_calendar)
-    db.commit()
-    db.refresh(db_calendar)
-    return db_calendar
->>>>>>> 745b5f04
-
-
-def update_subscriber_calendar(db: Session, calendar: schemas.CalendarConnection, calendar_id: int):
-    """update existing calendar by id"""
-    db_calendar = get_calendar(db, calendar_id)
-    for key, value in calendar:
-        # if no password is given, keep existing one
-        if not (key == "password" and len(value) == 0):
-            setattr(db_calendar, key, value)
-    db.commit()
-    db.refresh(db_calendar)
-    return db_calendar
-
-
-def delete_subscriber_calendar(db: Session, calendar_id: int):
-    """remove existing calendar by id"""
-    db_calendar = get_calendar(db, calendar_id)
-    db.delete(db_calendar)
-    db.commit()
-    return db_calendar
-
-
-def calendar_is_owned(db: Session, calendar_id: int, subscriber_id: int):
-    """check if calendar belongs to subscriber"""
-    return (
-        db.query(models.Calendar)
-        .filter(models.Calendar.id == calendar_id, models.Calendar.owner_id == subscriber_id)
-        .first()
-        is not None
-    )
-
-
-""" APPOINTMENT repository functions
-"""
-
-
-def create_calendar_appointment(db: Session, appointment: schemas.AppointmentFull, slots: list[schemas.SlotBase]):
-    """create new appointment with slots for calendar"""
-    db_appointment = models.Appointment(**appointment.dict())
-    db.add(db_appointment)
-    db.commit()
-    db.refresh(db_appointment)
-    add_appointment_slots(db, slots, db_appointment.id)
-    return db_appointment
-
-
-def get_appointment(db: Session, appointment_id: int):
-    """retrieve appointment by id (private)"""
-    if appointment_id:
-        return db.get(models.Appointment, appointment_id)
-    return None
-
-
-def get_public_appointment(db: Session, slug: str):
-    """retrieve appointment by appointment slug (public)"""
-    if slug:
-        return db.query(models.Appointment).filter(models.Appointment.slug == slug).first()
-    return None
-
-
-def get_appointments_by_subscriber(db: Session, subscriber_id: int):
-    """retrieve list of appointments by owner id"""
-    return db.query(models.Appointment).join(models.Calendar).filter(models.Calendar.owner_id == subscriber_id).all()
-
-
-def appointment_is_owned(db: Session, appointment_id: int, subscriber_id: int):
-    """check if appointment belongs to subscriber"""
-    db_appointment = get_appointment(db, appointment_id)
-    return calendar_is_owned(db, db_appointment.calendar_id, subscriber_id)
-
-
-def appointment_has_slot(db: Session, appointment_id: int, slot_id: int):
-    """check if appointment belongs to subscriber"""
-    db_slot = get_slot(db, slot_id)
-    return db_slot and db_slot.appointment_id == appointment_id
-
-
-def update_calendar_appointment(
-    db: Session,
-    appointment: schemas.AppointmentFull,
-    slots: list[schemas.SlotBase],
-    appointment_id: int,
-):
-    """update existing appointment by id"""
-    db_appointment = get_appointment(db, appointment_id)
-    for key, value in appointment:
-        setattr(db_appointment, key, value)
-    db.commit()
-    db.refresh(db_appointment)
-    delete_appointment_slots(db, appointment_id)
-    add_appointment_slots(db, slots, appointment_id)
-    return db_appointment
-
-
-def delete_calendar_appointment(db: Session, appointment_id: int):
-    """remove existing appointment by id"""
-    db_appointment = get_appointment(db, appointment_id)
-    db.delete(db_appointment)
-    db.commit()
-    return db_appointment
-
-
-""" SLOT repository functions
-"""
-
-
-def get_slot(db: Session, slot_id: int):
-    """retrieve slot by id"""
-    if slot_id:
-        return db.get(models.Slot, slot_id)
-    return None
-
-
-def add_appointment_slots(db: Session, slots: list[schemas.SlotBase], appointment_id: int):
-    """create new slots for appointment of given id"""
-    for slot in slots:
-        db_slot = models.Slot(**slot.dict())
-        db_slot.appointment_id = appointment_id
-        db.add(db_slot)
-    db.commit()
-    return slots
-
-
-def delete_appointment_slots(db: Session, appointment_id: int):
-    """delete all slots for appointment of given id"""
-    return db.query(models.Slot).filter(models.Slot.appointment_id == appointment_id).delete()
-
-
-def update_slot(db: Session, slot_id: int, attendee: schemas.Attendee):
-    """update existing slot by id and create corresponding attendee"""
-    # create attendee
-    db_attendee = models.Attendee(**attendee.dict())
-    db.add(db_attendee)
-    db.commit()
-    db.refresh(db_attendee)
-    # update slot
-    db_slot = get_slot(db, slot_id)
-    setattr(db_slot, "attendee_id", db_attendee.id)
-    db.commit()
-    return db_attendee
-
-
-def slot_is_available(db: Session, slot_id: int):
-    """check if slot is still available"""
-    db_slot = get_slot(db, slot_id)
-    return db_slot and not db_slot.attendee_id and not db_slot.subscriber_id
+"""Module: repo
+
+Repository providing CRUD functions for all database models. 
+"""
+import os
+from datetime import timedelta, datetime
+
+from sqlalchemy.orm import Session
+from . import models, schemas
+
+
+""" SUBSCRIBERS repository functions
+"""
+
+
+def get_subscriber(db: Session, subscriber_id: int):
+    """retrieve subscriber by id"""
+    return db.get(models.Subscriber, subscriber_id)
+
+
+def get_subscriber_by_email(db: Session, email: str):
+    """retrieve subscriber by email"""
+    return db.query(models.Subscriber).filter(models.Subscriber.email == email).first()
+
+
+def get_subscriber_by_username(db: Session, username: str):
+    """retrieve subscriber by username"""
+    return db.query(models.Subscriber).filter(models.Subscriber.username == username).first()
+
+
+def get_subscriber_by_appointment(db: Session, appointment_id: int):
+    """retrieve appointment by subscriber username and appointment slug (public)"""
+    if appointment_id:
+        return (
+            db.query(models.Subscriber)
+            .join(models.Calendar)
+            .join(models.Appointment)
+            .filter(models.Appointment.id == appointment_id)
+            .first()
+        )
+    return None
+
+
+def get_subscriber_by_google_state(db: Session, state: str):
+    """retrieve subscriber by google state, you'll have to manually check the google_state_expire_at!"""
+    if state is None:
+        return None
+    return db.query(models.Subscriber).filter(models.Subscriber.google_state == state).first()
+
+
+def create_subscriber(db: Session, subscriber: schemas.SubscriberBase):
+    """create new subscriber"""
+    db_subscriber = models.Subscriber(**subscriber.dict())
+    db.add(db_subscriber)
+    db.commit()
+    db.refresh(db_subscriber)
+    return db_subscriber
+
+
+def update_subscriber(db: Session, data: schemas.SubscriberIn, subscriber_id: int):
+    """update all subscriber attributes, they can edit themselves"""
+    db_subscriber = get_subscriber(db, subscriber_id)
+    for key, value in data:
+        setattr(db_subscriber, key, value)
+    db.commit()
+    db.refresh(db_subscriber)
+    return db_subscriber
+
+
+def set_subscriber_google_tkn(db: Session, tkn: str, subscriber_id: int):
+    """update all subscriber attributes, they can edit themselves"""
+    db_subscriber = get_subscriber(db, subscriber_id)
+    db_subscriber.google_tkn = tkn
+    db.commit()
+    db.refresh(db_subscriber)
+    return db_subscriber
+
+
+def set_subscriber_google_state(db: Session, state: str | None, subscriber_id: int):
+    """temp store the google state so we can refer to it when we get back"""
+    db_subscriber = get_subscriber(db, subscriber_id)
+    db_subscriber.google_state = state
+
+    if state is None:
+        db_subscriber.google_state_expires_at = None
+    else:
+        db_subscriber.google_state_expires_at = datetime.now() + timedelta(minutes=3)
+
+    db.commit()
+    db.refresh(db_subscriber)
+    return db_subscriber
+
+
+def get_connections_limit(db: Session, subscriber_id: int):
+    """return the number of allowed connections for given subscriber or -1 for unlimited connections"""
+    db_subscriber = get_subscriber(db, subscriber_id)
+    mapping = {
+        models.SubscriberLevel.basic: int(os.getenv("TIER_BASIC_CALENDAR_LIMIT")),
+        models.SubscriberLevel.plus: int(os.getenv("TIER_PLUS_CALENDAR_LIMIT")),
+        models.SubscriberLevel.pro: int(os.getenv("TIER_PRO_CALENDAR_LIMIT")),
+        models.SubscriberLevel.admin: -1,
+    }
+    return mapping[db_subscriber.level]
+
+
+""" CALENDAR repository functions
+"""
+
+
+def calendar_exists(db: Session, calendar_id: int):
+    """true if calendar of given id exists"""
+    return True if db.get(models.Calendar, calendar_id) is not None else False
+
+
+def get_calendar(db: Session, calendar_id: int):
+    """retrieve calendar by id"""
+    return db.get(models.Calendar, calendar_id)
+
+
+def get_calendars_by_subscriber(db: Session, subscriber_id: int):
+    """retrieve list of calendars by owner id"""
+    return db.query(models.Calendar).filter(models.Calendar.owner_id == subscriber_id).all()
+
+
+def create_subscriber_calendar(db: Session, calendar: schemas.CalendarConnection, subscriber_id: int):
+  """create new calendar for owner, if not already existing"""
+  db_calendar = models.Calendar(**calendar.dict(), owner_id=subscriber_id)
+  subscriber_calendars = get_calendars_by_subscriber(db, subscriber_id)
+  subscriber_calendar_urls = [c.url for c in subscriber_calendars]
+  # check if subscriber already holds this calendar by url
+  if db_calendar.url in subscriber_calendar_urls:
+    return None
+  # check subscription limitation
+  limit = get_connections_limit(db=db, subscriber_id=subscriber.id)
+  if limit > 0 and len(subscriber_calendars) >= limit:
+    return None
+  # add new calendar
+  db.add(db_calendar)
+  db.commit()
+  db.refresh(db_calendar)
+  return db_calendar
+
+
+def update_subscriber_calendar(db: Session, calendar: schemas.CalendarConnection, calendar_id: int):
+    """update existing calendar by id"""
+    db_calendar = get_calendar(db, calendar_id)
+    for key, value in calendar:
+        # if no password is given, keep existing one
+        if not (key == "password" and len(value) == 0):
+            setattr(db_calendar, key, value)
+    db.commit()
+    db.refresh(db_calendar)
+    return db_calendar
+
+
+def delete_subscriber_calendar(db: Session, calendar_id: int):
+    """remove existing calendar by id"""
+    db_calendar = get_calendar(db, calendar_id)
+    db.delete(db_calendar)
+    db.commit()
+    return db_calendar
+
+
+def calendar_is_owned(db: Session, calendar_id: int, subscriber_id: int):
+    """check if calendar belongs to subscriber"""
+    return (
+        db.query(models.Calendar)
+        .filter(models.Calendar.id == calendar_id, models.Calendar.owner_id == subscriber_id)
+        .first()
+        is not None
+    )
+
+
+""" APPOINTMENT repository functions
+"""
+
+
+def create_calendar_appointment(db: Session, appointment: schemas.AppointmentFull, slots: list[schemas.SlotBase]):
+    """create new appointment with slots for calendar"""
+    db_appointment = models.Appointment(**appointment.dict())
+    db.add(db_appointment)
+    db.commit()
+    db.refresh(db_appointment)
+    add_appointment_slots(db, slots, db_appointment.id)
+    return db_appointment
+
+
+def get_appointment(db: Session, appointment_id: int):
+    """retrieve appointment by id (private)"""
+    if appointment_id:
+        return db.get(models.Appointment, appointment_id)
+    return None
+
+
+def get_public_appointment(db: Session, slug: str):
+    """retrieve appointment by appointment slug (public)"""
+    if slug:
+        return db.query(models.Appointment).filter(models.Appointment.slug == slug).first()
+    return None
+
+
+def get_appointments_by_subscriber(db: Session, subscriber_id: int):
+    """retrieve list of appointments by owner id"""
+    return db.query(models.Appointment).join(models.Calendar).filter(models.Calendar.owner_id == subscriber_id).all()
+
+
+def appointment_is_owned(db: Session, appointment_id: int, subscriber_id: int):
+    """check if appointment belongs to subscriber"""
+    db_appointment = get_appointment(db, appointment_id)
+    return calendar_is_owned(db, db_appointment.calendar_id, subscriber_id)
+
+
+def appointment_has_slot(db: Session, appointment_id: int, slot_id: int):
+    """check if appointment belongs to subscriber"""
+    db_slot = get_slot(db, slot_id)
+    return db_slot and db_slot.appointment_id == appointment_id
+
+
+def update_calendar_appointment(
+    db: Session,
+    appointment: schemas.AppointmentFull,
+    slots: list[schemas.SlotBase],
+    appointment_id: int,
+):
+    """update existing appointment by id"""
+    db_appointment = get_appointment(db, appointment_id)
+    for key, value in appointment:
+        setattr(db_appointment, key, value)
+    db.commit()
+    db.refresh(db_appointment)
+    delete_appointment_slots(db, appointment_id)
+    add_appointment_slots(db, slots, appointment_id)
+    return db_appointment
+
+
+def delete_calendar_appointment(db: Session, appointment_id: int):
+    """remove existing appointment by id"""
+    db_appointment = get_appointment(db, appointment_id)
+    db.delete(db_appointment)
+    db.commit()
+    return db_appointment
+
+
+""" SLOT repository functions
+"""
+
+
+def get_slot(db: Session, slot_id: int):
+    """retrieve slot by id"""
+    if slot_id:
+        return db.get(models.Slot, slot_id)
+    return None
+
+
+def add_appointment_slots(db: Session, slots: list[schemas.SlotBase], appointment_id: int):
+    """create new slots for appointment of given id"""
+    for slot in slots:
+        db_slot = models.Slot(**slot.dict())
+        db_slot.appointment_id = appointment_id
+        db.add(db_slot)
+    db.commit()
+    return slots
+
+
+def delete_appointment_slots(db: Session, appointment_id: int):
+    """delete all slots for appointment of given id"""
+    return db.query(models.Slot).filter(models.Slot.appointment_id == appointment_id).delete()
+
+
+def update_slot(db: Session, slot_id: int, attendee: schemas.Attendee):
+    """update existing slot by id and create corresponding attendee"""
+    # create attendee
+    db_attendee = models.Attendee(**attendee.dict())
+    db.add(db_attendee)
+    db.commit()
+    db.refresh(db_attendee)
+    # update slot
+    db_slot = get_slot(db, slot_id)
+    setattr(db_slot, "attendee_id", db_attendee.id)
+    db.commit()
+    return db_attendee
+
+
+def slot_is_available(db: Session, slot_id: int):
+    """check if slot is still available"""
+    db_slot = get_slot(db, slot_id)
+    return db_slot and not db_slot.attendee_id and not db_slot.subscriber_id