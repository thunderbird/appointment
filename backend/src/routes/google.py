import os
from datetime import datetime

from fastapi import APIRouter, HTTPException, Depends
from fastapi.responses import RedirectResponse

from ..controller.google import GoogleClient
from ..database import repo
from ..database.database import SessionLocal
from sqlalchemy.orm import Session

from ..database.schemas import CalendarConnection
from ..dependencies.auth import get_subscriber

from ..database.models import Subscriber, CalendarProvider
from ..dependencies.google import get_google_client

router = APIRouter()


def get_db():
    """run database session"""
    db = SessionLocal()
    try:
        yield db
    finally:
        db.close()


@router.get("/auth")
def google_auth(
    google_client: GoogleClient = Depends(get_google_client),
    db: Session = Depends(get_db),
    subscriber: Subscriber = Depends(get_subscriber),
):
    """Starts the google oauth process"""
    return google_client.get_redirect_url(db, subscriber.id)


@router.get("/callback")
def google_callback(
    code: str,
    state: str,
    google_client: GoogleClient = Depends(get_google_client),
    db: Session = Depends(get_db),
):
    """Callback for google to redirect the user back to us with a code"""
    creds = google_client.get_credentials(code)

    if creds is None:
        raise HTTPException(status_code=401, detail="Google authentication credentials are not valid")

    subscriber = repo.get_subscriber_by_google_state(db, state)

    if subscriber is None:
        raise HTTPException(status_code=401, detail="Google authentication failed")

    if not subscriber.google_state_expires_at or subscriber.google_state_expires_at < datetime.now():
        # Clear state for our db copy
        repo.set_subscriber_google_state(db, None, subscriber.id)

        raise HTTPException(
            status_code=401,
            detail="Google authentication session expired, please try again.",
        )

    # Clear state for our db copy
    repo.set_subscriber_google_state(db, None, subscriber.id)

    # Store credentials in db. Since creds include client secret don't expose to end-user!
    creds_serialized = creds.to_json()
    repo.set_subscriber_google_tkn(db, creds_serialized, subscriber.id)

    # Grab all of the google calendars
    calendars = google_client.list_calendars(creds)
    error_occured = False
    for calendar in calendars:
<<<<<<< HEAD
        cal = CalendarConnection(title=calendar.get('summary'), color=calendar.get('backgroundColor'), user=calendar.get('id'), password='', url=calendar.get('id'), provider=CalendarProvider.google)
        # add calendar
        new_cal = repo.create_subscriber_calendar(db=db, calendar=cal, subscriber_id=subscriber.id)
        if new_cal is None:
            error_occured = True
=======
        cal = CalendarConnection(
            title=calendar.get("summary"),
            color=calendar.get("backgroundColor"),
            user=calendar.get("id"),
            password="",
            url=calendar.get("id"),
            provider=CalendarProvider.google,
        )
        # TODO: add calendar only if url doesn't already exist
        repo.create_subscriber_calendar(db=db, calendar=cal, subscriber_id=subscriber.id)
>>>>>>> 745b5f04

    # And then redirect back to frontend
    # TODO: if we have notifications later, send error_occured with url
    return RedirectResponse(f"{os.getenv('FRONTEND_URL', 'http://localhost:8080')}/settings/calendar")<|MERGE_RESOLUTION|>--- conflicted
+++ resolved
@@ -75,13 +75,6 @@
     calendars = google_client.list_calendars(creds)
     error_occured = False
     for calendar in calendars:
-<<<<<<< HEAD
-        cal = CalendarConnection(title=calendar.get('summary'), color=calendar.get('backgroundColor'), user=calendar.get('id'), password='', url=calendar.get('id'), provider=CalendarProvider.google)
-        # add calendar
-        new_cal = repo.create_subscriber_calendar(db=db, calendar=cal, subscriber_id=subscriber.id)
-        if new_cal is None:
-            error_occured = True
-=======
         cal = CalendarConnection(
             title=calendar.get("summary"),
             color=calendar.get("backgroundColor"),
@@ -90,9 +83,10 @@
             url=calendar.get("id"),
             provider=CalendarProvider.google,
         )
-        # TODO: add calendar only if url doesn't already exist
-        repo.create_subscriber_calendar(db=db, calendar=cal, subscriber_id=subscriber.id)
->>>>>>> 745b5f04
+        # add calendar
+        new_cal = repo.create_subscriber_calendar(db=db, calendar=cal, subscriber_id=subscriber.id)
+        if new_cal is None:
+            error_occured = True
 
     # And then redirect back to frontend
     # TODO: if we have notifications later, send error_occured with url
