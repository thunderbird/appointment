--- conflicted
+++ resolved
@@ -1,11 +1,6 @@
-<<<<<<< HEAD
 import logging
-=======
-import enum
->>>>>>> e5eb6ef2
 import os
 import secrets
-from enum import Enum
 
 import requests.exceptions
 import sentry_sdk
