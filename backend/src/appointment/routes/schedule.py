
from fastapi import APIRouter, Depends, Body, BackgroundTasks
import logging
import os

from requests import HTTPError
from sentry_sdk import capture_exception
from sqlalchemy.exc import SQLAlchemyError
from sqlalchemy.orm import Session

from .. import utils
from ..controller.calendar import CalDavConnector, Tools, GoogleConnector
from ..controller.apis.google_client import GoogleClient
from ..controller.auth import signed_url_by_subscriber
from ..database import repo, schemas
from ..database.models import Subscriber, CalendarProvider, random_slug, BookingStatus, MeetingLinkProviderType, ExternalConnectionType
from ..database.schemas import ExternalConnection
from ..dependencies.auth import get_subscriber, get_subscriber_from_signed_url
from ..dependencies.database import get_db, get_redis
from ..dependencies.google import get_google_client
from datetime import datetime, timedelta, timezone
from zoneinfo import ZoneInfo

from ..dependencies.zoom import get_zoom_client
from ..exceptions import validation
from ..exceptions.calendar import EventNotCreatedException
from ..exceptions.validation import RemoteCalendarConnectionError, EventCouldNotBeAccepted
from ..tasks.emails import send_pending_email, send_confirmation_email, send_rejection_email, \
    send_zoom_meeting_failed_email

router = APIRouter()


@router.post("/", response_model=schemas.Schedule)
def create_calendar_schedule(
    schedule: schemas.ScheduleBase,
    db: Session = Depends(get_db),
    subscriber: Subscriber = Depends(get_subscriber),
):
    """endpoint to add a new schedule for a given calendar"""
    if not repo.calendar_exists(db, calendar_id=schedule.calendar_id):
        raise validation.CalendarNotFoundException()
    if not repo.calendar_is_owned(db, calendar_id=schedule.calendar_id, subscriber_id=subscriber.id):
        raise validation.CalendarNotAuthorizedException()
    if not repo.calendar_is_connected(db, calendar_id=schedule.calendar_id):
        raise validation.CalendarNotConnectedException()
    return repo.create_calendar_schedule(db=db, schedule=schedule)


@router.get("/", response_model=list[schemas.Schedule])
def read_schedules(db: Session = Depends(get_db), subscriber: Subscriber = Depends(get_subscriber)):
    """Gets all of the available schedules for the logged in subscriber"""
    return repo.get_schedules_by_subscriber(db, subscriber_id=subscriber.id)


@router.get("/{id}", response_model=schemas.Schedule, deprecated=True)
def read_schedule(
    id: int,
    db: Session = Depends(get_db),
    subscriber: Subscriber = Depends(get_subscriber),
):
    """Gets information regarding a specific schedule"""
    schedule = repo.get_schedule(db, schedule_id=id)
    if schedule is None:
        raise validation.ScheduleNotFoundException()
    if not repo.schedule_is_owned(db, schedule_id=id, subscriber_id=subscriber.id):
        raise validation.ScheduleNotAuthorizedException()
    return schedule


@router.put("/{id}", response_model=schemas.Schedule)
def update_schedule(
    id: int,
    schedule: schemas.ScheduleValidationIn,
    db: Session = Depends(get_db),
    subscriber: Subscriber = Depends(get_subscriber),
):
    """endpoint to update an existing calendar connection for authenticated subscriber"""
    if not repo.schedule_exists(db, schedule_id=id):
        raise validation.ScheduleNotFoundException()
    if not repo.schedule_is_owned(db, schedule_id=id, subscriber_id=subscriber.id):
        raise validation.ScheduleNotAuthorizedException()
    if schedule.meeting_link_provider == MeetingLinkProviderType.zoom and subscriber.get_external_connection(ExternalConnectionType.zoom) is None:
        raise validation.ZoomNotConnectedException()
    return repo.update_calendar_schedule(db=db, schedule=schedule, schedule_id=id)


@router.post("/public/availability", response_model=schemas.AppointmentOut)
def read_schedule_availabilities(
    subscriber: Subscriber = Depends(get_subscriber_from_signed_url),
    db: Session = Depends(get_db),
    redis = Depends(get_redis),
    google_client: GoogleClient = Depends(get_google_client),
):
    """Returns the calculated availability for the first schedule from a subscribers public profile link"""
    # Raise a schedule not found exception if the schedule owner does not have a timezone set.
    if subscriber.timezone is None:
        raise validation.ScheduleNotFoundException()

    schedules = repo.get_schedules_by_subscriber(db, subscriber_id=subscriber.id)

    try:
        schedule = schedules[0]  # for now we only process the first existing schedule
    except IndexError:
        raise validation.ScheduleNotFoundException()

    # check if schedule is enabled
    if not schedule.active:
        raise validation.ScheduleNotActive()

    calendars = repo.get_calendars_by_subscriber(db, subscriber.id, False)

    if not calendars or len(calendars) == 0:
        raise validation.CalendarNotFoundException()

    # calculate theoretically possible slots from schedule config
    available_slots = Tools.available_slots_from_schedule(schedule)

    # get all events from all connected calendars in scheduled date range
<<<<<<< HEAD
    existing_slots = Tools.existing_events_for_schedule(schedule, calendars, subscriber, google_client, db)
    actual_slots = Tools.events_roll_up_difference(available_slots, existing_slots)
=======
    existing_slots = Tools.existing_events_for_schedule(schedule, calendars, subscriber, google_client, db, redis)
    actual_slots = Tools.events_set_difference(available_slots, existing_slots)
>>>>>>> 6d9db07e

    if not actual_slots or len(actual_slots) == 0:
        raise validation.SlotNotFoundException()

    return schemas.AppointmentOut(
        title=schedule.name,
        details=schedule.details,
        owner_name=subscriber.name,
        slots=actual_slots,
        slot_duration=schedule.slot_duration
    )


@router.put("/public/availability/request")
def request_schedule_availability_slot(
    s_a: schemas.AvailabilitySlotAttendee,
    background_tasks: BackgroundTasks,
    subscriber: Subscriber = Depends(get_subscriber_from_signed_url),
    db: Session = Depends(get_db),
    redis = Depends(get_redis),
    google_client = Depends(get_google_client),
):
    """endpoint to request a time slot for a schedule via public link and send confirmation mail to owner"""

    # Raise a schedule not found exception if the schedule owner does not have a timezone set.
    if subscriber.timezone is None:
        raise validation.ScheduleNotFoundException()

    schedules = repo.get_schedules_by_subscriber(db, subscriber_id=subscriber.id)

    try:
        schedule = schedules[0]  # for now we only process the first existing schedule
    except IndexError:
        raise validation.ScheduleNotFoundException()

    # check if schedule is enabled
    if not schedule.active:
        raise validation.ScheduleNotFoundException()

    # get calendar
    db_calendar = repo.get_calendar(db, calendar_id=schedule.calendar_id)
    if db_calendar is None:
        raise validation.CalendarNotFoundException()

    # check if slot still available, might already be taken at this time
    slot = schemas.SlotBase(**s_a.slot.dict())
    if repo.schedule_slot_exists(db, slot, schedule.id):
        raise validation.SlotAlreadyTakenException()
    
    # We need to verify that the time is actually available on the remote calendar
    if db_calendar.provider == CalendarProvider.google:
        external_connection = utils.list_first(repo.get_external_connections_by_type(db, subscriber.id, schemas.ExternalConnectionType.google))

        if external_connection is None or external_connection.token is None:
            raise RemoteCalendarConnectionError()

        con = GoogleConnector(
            db=db,
            redis_instance=redis,
            google_client=google_client,
            remote_calendar_id=db_calendar.user,
            subscriber_id=subscriber.id,
            calendar_id=db_calendar.id,
            google_tkn=external_connection.token,
        )
    else:
        con = CalDavConnector(
            redis_instance=redis,
            subscriber_id=subscriber.id,
            calendar_id=db_calendar.id,
            url=db_calendar.url, 
            user=db_calendar.user, 
            password=db_calendar.password
        )

    # Ok we need to clear the cache for all calendars, because we need to recheck them.
    con.bust_cached_events(True)
    calendars = repo.get_calendars_by_subscriber(db, subscriber.id, False)
    existing_remote_events = Tools.existing_events_for_schedule(schedule, calendars, subscriber, google_client, db, redis)
    has_collision = Tools.events_set_difference([slot], existing_remote_events)
    
    # If we have no entries in this list then it means our slot is not available.
    if len(has_collision) == 0:
        raise validation.SlotAlreadyTakenException()

    # create slot in db with token and expiration date
    token = random_slug()
    slot.booking_tkn = token
    slot.booking_expires_at = datetime.now() + timedelta(days=1)
    slot.booking_status = BookingStatus.requested
    slot = repo.add_schedule_slot(db, slot, schedule.id)
    # create attendee for this slot
    attendee = repo.update_slot(db, slot.id, s_a.attendee)
    # generate confirm and deny links with encoded booking token and signed owner url
    url = f"{signed_url_by_subscriber(subscriber)}/confirm/{slot.id}/{token}"
    # human readable date in subscribers timezone
    # TODO: handle locale date representation
    date = slot.start.replace(tzinfo=timezone.utc).astimezone(ZoneInfo(subscriber.timezone)).strftime("%c")
    date = f"{date}, {slot.duration} minutes"

    # Sending confirmation email to owner
    background_tasks.add_task(send_confirmation_email, url=url, attendee=attendee, date=date, to=subscriber.email)

    # Sending pending email to attendee
    background_tasks.add_task(send_pending_email, owner=subscriber, date=date, to=slot.attendee.email)

    return True


@router.put("/public/availability/booking", response_model=schemas.AvailabilitySlotAttendee)
def decide_on_schedule_availability_slot(
    data: schemas.AvailabilitySlotConfirmation,
    background_tasks: BackgroundTasks,
    db: Session = Depends(get_db),
    redis = Depends(get_redis),
    google_client: GoogleClient = Depends(get_google_client),
):
    """endpoint to react to owners decision to a request of a time slot of his public link
       if confirmed: create an event in remote calendar and send invitation mail
       TODO: if denied: send information mail to bookee
    """
    subscriber = repo.verify_subscriber_link(db, data.owner_url)
    if not subscriber:
        raise validation.InvalidLinkException()

    # Raise a schedule not found exception if the schedule owner does not have a timezone set.
    if subscriber.timezone is None:
        raise validation.ScheduleNotFoundException()

    schedules = repo.get_schedules_by_subscriber(db, subscriber_id=subscriber.id)
    try:
        schedule = schedules[0]  # for now we only process the first existing schedule
    except IndexError:
        raise validation.ScheduleNotFoundException()

    # check if schedule is enabled
    if not schedule.active:
        raise validation.ScheduleNotFoundException()

    # get calendar
    calendar = repo.get_calendar(db, calendar_id=schedule.calendar_id)
    if calendar is None:
        raise validation.CalendarNotFoundException()

    # get slot and check if slot exists and is not booked yet and token is the same
    slot = repo.get_slot(db, data.slot_id)
    if (
        not slot
        or not repo.slot_is_available(db, slot.id)
        or not repo.schedule_has_slot(db, schedule.id, slot.id)
        or slot.booking_tkn != data.slot_token
    ):
        raise validation.SlotNotFoundException()

    # TODO: check booking expiration date
    # check if request was denied
    if data.confirmed is False:
        # human readable date in subscribers timezone
        # TODO: handle locale date representation
        date = slot.start.replace(tzinfo=timezone.utc).astimezone(ZoneInfo(subscriber.timezone)).strftime("%c")
        date = f"{date}, {slot.duration} minutes"
        # send rejection information to bookee
        background_tasks.add_task(send_rejection_email, owner=subscriber, date=date, to=slot.attendee.email)
        # delete the scheduled slot to make the time available again
        repo.delete_slot(db, slot.id)
    # otherwise, confirm slot and create event
    else:
        slot = repo.book_slot(db, slot.id)

        location_url = schedule.location_url

        # FIXME: This is just duplicated from the appointment code. We should find a nice way to merge the two.
        if schedule.meeting_link_provider == MeetingLinkProviderType.zoom:
            try:
                zoom_client = get_zoom_client(subscriber)
                response = zoom_client.create_meeting(schedule.name, slot.start.isoformat(), slot.duration,
                                                      subscriber.timezone)
                if 'id' in response:
                    location_url = zoom_client.get_meeting(response['id'])['join_url']
                    slot.meeting_link_id = response['id']
                    slot.meeting_link_url = location_url

                    db.add(slot)
                    db.commit()
            except HTTPError as err:  # Not fatal, just a bummer
                logging.error("Zoom meeting creation error: ", err)

                # Ensure sentry captures the error too!
                if os.getenv('SENTRY_DSN') != '':
                    capture_exception(err)

                # Notify the organizer that the meeting link could not be created!
                background_tasks.add_task(send_zoom_meeting_failed_email, to=subscriber.email, appointment_title=schedule.name)
            except SQLAlchemyError as err:  # Not fatal, but could make things tricky
                logging.error("Failed to save the zoom meeting link to the appointment: ", err)
                if os.getenv('SENTRY_DSN') != '':
                    capture_exception(err)

        attendee_name = slot.attendee.name if slot.attendee.name is not None else slot.attendee.email
        subscriber_name = subscriber.name if subscriber.name is not None else subscriber.email

        title = f"Appointment - {subscriber_name} and {attendee_name}"

        event = schemas.Event(
            title=title,
            start=slot.start.replace(tzinfo=timezone.utc),
            end=slot.start.replace(tzinfo=timezone.utc) + timedelta(minutes=slot.duration),
            description=schedule.details,
            location=schemas.EventLocation(
                type=schedule.location_type,
                url=location_url,
                name=None,
            ),
        )

        organizer_email = subscriber.email

        # create remote event
        if calendar.provider == CalendarProvider.google:
            external_connection: ExternalConnection|None = utils.list_first(repo.get_external_connections_by_type(db, subscriber.id, schemas.ExternalConnectionType.google))

            if external_connection is None or external_connection.token is None:
                raise RemoteCalendarConnectionError()

            # Email is stored in the name
            organizer_email = external_connection.name

            con = GoogleConnector(
                db=db,
                redis_instance=redis,
                google_client=google_client,
                remote_calendar_id=calendar.user,
                subscriber_id=subscriber.id,
                calendar_id=calendar.id,
                google_tkn=external_connection.token,
            )
        else:
            con = CalDavConnector(
                redis_instance=redis,
                subscriber_id=subscriber.id,
                calendar_id=calendar.id,
                url=calendar.url, 
                user=calendar.user, 
                password=calendar.password
            )

        try:
            con.create_event(event=event, attendee=slot.attendee, organizer=subscriber, organizer_email=organizer_email)
        except EventNotCreatedException:
            raise EventCouldNotBeAccepted

        # send mail with .ics attachment to attendee
        appointment = schemas.AppointmentBase(title=title, details=schedule.details, location_url=location_url)
        Tools().send_vevent(background_tasks, appointment, slot, subscriber, slot.attendee)

    return schemas.AvailabilitySlotAttendee(
        slot=schemas.SlotBase(start=slot.start, duration=slot.duration),
        attendee=schemas.AttendeeBase(email=slot.attendee.email, name=slot.attendee.name)
    )


@router.put("/serve/ics", response_model=schemas.FileDownload)
def schedule_serve_ics(
    s_a: schemas.AvailabilitySlotAttendee,
    url: str = Body(..., embed=True),
    db: Session = Depends(get_db),
):
    """endpoint to serve ICS file for availability time slot to download"""
    subscriber = repo.verify_subscriber_link(db, url)
    if not subscriber:
        raise validation.InvalidLinkException

    schedules = repo.get_schedules_by_subscriber(db, subscriber_id=subscriber.id)
    try:
        schedule = schedules[0]  # for now we only process the first existing schedule
    except IndexError:
        raise validation.ScheduleNotFoundException()

    # check if schedule is enabled
    if not schedule.active:
        raise validation.ScheduleNotFoundException()

    # get calendar
    db_calendar = repo.get_calendar(db, calendar_id=schedule.calendar_id)
    if db_calendar is None:
        raise validation.CalendarNotFoundException()

    appointment = schemas.AppointmentBase(title=schedule.name, details=schedule.details, location_url=schedule.location_url)
    return schemas.FileDownload(
        name="invite",
        content_type="text/calendar",
        data=Tools().create_vevent(appointment=appointment, slot=s_a.slot, organizer=subscriber).decode("utf-8"),
    )<|MERGE_RESOLUTION|>--- conflicted
+++ resolved
@@ -117,13 +117,8 @@
     available_slots = Tools.available_slots_from_schedule(schedule)
 
     # get all events from all connected calendars in scheduled date range
-<<<<<<< HEAD
-    existing_slots = Tools.existing_events_for_schedule(schedule, calendars, subscriber, google_client, db)
+    existing_slots = Tools.existing_events_for_schedule(schedule, calendars, subscriber, google_client, db, redis)
     actual_slots = Tools.events_roll_up_difference(available_slots, existing_slots)
-=======
-    existing_slots = Tools.existing_events_for_schedule(schedule, calendars, subscriber, google_client, db, redis)
-    actual_slots = Tools.events_set_difference(available_slots, existing_slots)
->>>>>>> 6d9db07e
 
     if not actual_slots or len(actual_slots) == 0:
         raise validation.SlotNotFoundException()
