--- conflicted
+++ resolved
@@ -15,11 +15,9 @@
 from ..database.models import CalendarProvider
 from ..controller.mailer import Attachment, InvitationMail
 
-<<<<<<< HEAD
+
 DATEFMT = "%Y-%m-%d"
 
-=======
->>>>>>> e7fb24be
 
 class GoogleConnector:
     """Generic interface for Google Calendar REST API.
@@ -68,13 +66,8 @@
 
     def list_events(self, start, end):
         """find all events in given date range on the remote server"""
-<<<<<<< HEAD
         time_min = datetime.strptime(start, DATEFMT).isoformat() + "Z"
         time_max = datetime.strptime(end, DATEFMT).isoformat() + "Z"
-=======
-        time_min = datetime.strptime(start, "%Y-%m-%d").isoformat() + "Z"
-        time_max = datetime.strptime(end, "%Y-%m-%d").isoformat() + "Z"
->>>>>>> e7fb24be
 
         # We're storing google cal id in user...for now.
         remote_events = self.google_client.list_events(self.calendar_id, time_min, time_max, self.google_token)
@@ -146,14 +139,9 @@
         return event
 
     def delete_events(self, start):
-<<<<<<< HEAD
         """delete all events in given date range from the server
            Not intended to be used in production. For cleaning purposes after testing only.
         """
-=======
-        """delete all events in given date range from the server"""
-        # Not used?
->>>>>>> e7fb24be
         pass
 
 
@@ -189,13 +177,8 @@
         events = []
         calendar = self.client.calendar(url=self.url)
         result = calendar.search(
-<<<<<<< HEAD
             start=datetime.strptime(start, DATEFMT),
             end=datetime.strptime(end, DATEFMT),
-=======
-            start=datetime.strptime(start, "%Y-%m-%d"),
-            end=datetime.strptime(end, "%Y-%m-%d"),
->>>>>>> e7fb24be
             event=True,
             expand=True,
         )
@@ -244,13 +227,9 @@
         return event
 
     def delete_events(self, start):
-<<<<<<< HEAD
         """delete all events in given date range from the server
            Not intended to be used in production. For cleaning purposes after testing only.
         """
-=======
-        """delete all events in given date range from the server"""
->>>>>>> e7fb24be
         calendar = self.client.calendar(url=self.url)
         result = calendar.events()
         count = 0
@@ -304,13 +283,8 @@
         mail = InvitationMail(sender=organizer.email, to=attendee.email, attachments=[invite])
         mail.send()
 
-<<<<<<< HEAD
     def available_slots_from_schedule(s: schemas.ScheduleBase) -> list[schemas.SlotBase]:
         """This helper calculates a list of slots according to the given schedule configuration."""
-=======
-    def available_slots_from_schedule(s: schemas.ScheduleBase):
-        """This helper calculates a list of slots according to the given schedule."""
->>>>>>> e7fb24be
         now = datetime.utcnow()
         earliest_start = now + timedelta(minutes=s.earliest_booking)
         farthest_end = now + timedelta(minutes=s.farthest_booking)
@@ -344,15 +318,9 @@
                 pointer = next_date
         return slots
 
-<<<<<<< HEAD
     def events_set_difference(a_list: list[schemas.SlotBase], b_list: list[schemas.Event]) -> list[schemas.SlotBase]:
         """This helper removes all events from list A, which have a time collision with any event in list B
            and returns all remaining elements from A as new list.
-=======
-    def events_set_difference(a_list: list[schemas.SlotBase], b_list: list[schemas.Event]):
-        """This helper removes all events from list A, which have a time collision with any event in list B
-        and returns all remaining elements from A as new list.
->>>>>>> e7fb24be
         """
         available_slots = []
         for a in a_list:
@@ -369,7 +337,6 @@
                     break
             if not collision_found:
                 available_slots.append(a)
-<<<<<<< HEAD
         return available_slots
 
     def existing_events_for_schedule(
@@ -405,7 +372,4 @@
                 start=slot.start.isoformat(),
                 end=(slot.start + timedelta(minutes=slot.duration)).isoformat(),
             ))
-        return existingEvents
-=======
-        return available_slots
->>>>>>> e7fb24be
+        return existingEvents