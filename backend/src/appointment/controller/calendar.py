--- conflicted
+++ resolved
@@ -3,11 +3,8 @@
 Handle connection to a CalDAV server.
 """
 import json
-<<<<<<< HEAD
 import zoneinfo
-=======
 import os
->>>>>>> d5649daa
 
 import caldav.lib.error
 import requests
@@ -436,14 +433,8 @@
         # We add a day here because it should be inclusive of the final day.
         farthest_booking = now + timedelta(days=1, minutes=schedule.farthest_booking)
 
-<<<<<<< HEAD
         schedule_start = max([datetime.combine(schedule.start_date, start_time_local), earliest_booking])
         schedule_end = min([datetime.combine(schedule.end_date, end_time_local), farthest_booking]) if schedule.end_date else farthest_booking
-=======
-        schedule_start = max([datetime.combine(s.start_date, s.start_time), earliest_booking])
-        schedule_end = min(
-            [datetime.combine(s.end_date, s.end_time), farthest_booking]) if s.end_date else farthest_booking
->>>>>>> d5649daa
 
         start_time = datetime.combine(now.min, start_time_local) - datetime.min
         end_time = datetime.combine(now.min, end_time_local) - datetime.min
@@ -469,14 +460,8 @@
                 # Generate each timeslot based on the selected duration
                 # We just loop through the difference of the start and end time and step by slot duration in seconds.
                 slots += [
-<<<<<<< HEAD
                     schemas.SlotBase(start=current_datetime + timedelta(seconds=time), duration=schedule.slot_duration)
                     for time in range(0, total_time, schedule.slot_duration * 60)
-=======
-                    schemas.SlotBase(start=current_datetime + timedelta(seconds=time), duration=s.slot_duration)
-                    for time in
-                    range(int(start_time.total_seconds()), int(end_time.total_seconds()), s.slot_duration * 60)
->>>>>>> d5649daa
                 ]
 
         return slots
