--- conflicted
+++ resolved
@@ -103,9 +103,7 @@
 
     def list_events(self, calendar_id, time_min, time_max, token):
         response = {}
-<<<<<<< HEAD
         items = []
-=======
 
         # Limit the fields we request
         fields = ','.join(
@@ -121,7 +119,6 @@
             )
         )
 
->>>>>>> 801f4bd8
         with build("calendar", "v3", credentials=token) as service:
             request = service.events().list(
                 calendarId=calendar_id, timeMin=time_min, timeMax=time_max, singleEvents=True, orderBy="startTime",
