import csv
import datetime
from io import StringIO, BytesIO
from zipfile import ZipFile

from ..database import repo
<<<<<<< HEAD
from ..database.schemas import Subscriber
=======
from ..database.models import Subscriber
from ..download_readme import get_download_readme
>>>>>>> 5b905f98
from ..exceptions.account_api import AccountDeletionPartialFail, AccountDeletionSubscriberFail
from ..l10n import l10n


def model_to_csv_buffer(models):
    """Dumps a DeclarationBase model to csv and returns an in-memory buffer"""
    if len(models) == 0:
        return StringIO()

    # Don't write out these columns
    scrub_columns = ['password', 'google_tkn', 'google_state', 'google_state_expires_at', 'token']

    string_buffer = StringIO()

    writer = csv.writer(string_buffer)
    columns = list(filter(lambda c: c.name not in scrub_columns, models[0].__table__.c))

    writer.writerow(columns)
    for model in models:
        row = []
        for column in columns:
            row.append(getattr(model, column.name))
        writer.writerow(row)

    # Reset position
    string_buffer.seek(0)

    return string_buffer


def download(db, subscriber: Subscriber):
    """Generate a zip file of csvs that contain a copy of the subscriber's information."""
    attendees = repo.get_attendees_by_subscriber(db, subscriber_id=subscriber.id)
    appointments = repo.get_appointments_by_subscriber(db, subscriber_id=subscriber.id)
    calendars = repo.get_calendars_by_subscriber(db, subscriber_id=subscriber.id)
    subscribers = [subscriber]
    slots = repo.get_slots_by_subscriber(db, subscriber_id=subscriber.id)
    external_connections = subscriber.external_connections
    schedules = repo.get_schedules_by_subscriber(db, subscriber.id)
    availability = [repo.get_availability_by_schedule(db, schedule.id) for schedule in schedules]

    # Convert models to csv
    attendee_buffer = model_to_csv_buffer(attendees)
    appointment_buffer = model_to_csv_buffer(appointments)
    calendar_buffer = model_to_csv_buffer(calendars)
    subscriber_buffer = model_to_csv_buffer(subscribers)
    slot_buffer = model_to_csv_buffer(slots)
    external_connections_buffer = model_to_csv_buffer(external_connections)
    schedules_buffer = model_to_csv_buffer(schedules)

    # Unique behaviour because we can have lists of lists..too annoying to not do it this way.
    availability_buffer = ''
    for avail in availability:
        availability_buffer += model_to_csv_buffer(avail).getvalue()

    # Create an in-memory zip and append our csvs
    zip_buffer = BytesIO()
    with ZipFile(zip_buffer, "w") as data_zip:
        data_zip.writestr("attendees.csv", attendee_buffer.getvalue())
        data_zip.writestr("appointments.csv", appointment_buffer.getvalue())
        data_zip.writestr("calendar.csv", calendar_buffer.getvalue())
        data_zip.writestr("subscriber.csv", subscriber_buffer.getvalue())
        data_zip.writestr("slot.csv", slot_buffer.getvalue())
<<<<<<< HEAD
        data_zip.writestr("readme.txt", l10n('account-data-readme', {'download_time': datetime.datetime.now(datetime.UTC)}))
=======
        data_zip.writestr("external_connection.csv", external_connections_buffer.getvalue())
        data_zip.writestr("schedules.csv", schedules_buffer.getvalue())
        data_zip.writestr("availability.csv", availability_buffer)
        data_zip.writestr("readme.txt", get_download_readme())
>>>>>>> 5b905f98

    # Return our zip buffer
    return zip_buffer


def delete_account(db, subscriber: Subscriber):
    # Ok nuke everything (thanks cascade=all,delete)
    repo.delete_subscriber(db, subscriber)

    # Make sure we actually nuked the subscriber
    if repo.get_subscriber(db, subscriber.id) is not None:
        raise AccountDeletionSubscriberFail(
            subscriber.id,
            "There was a problem deleting your data. This incident has been logged and your data will manually be removed.",
        )

    empty_check = [
        len(repo.get_attendees_by_subscriber(db, subscriber.id)),
        len(repo.get_slots_by_subscriber(db, subscriber.id)),
        len(repo.get_appointments_by_subscriber(db, subscriber.id)),
        len(repo.get_calendars_by_subscriber(db, subscriber.id)),
        len(repo.get_schedules_by_subscriber(db, subscriber.id))
    ]

    # Check if we have any left-over subscriber data
    if any(empty_check) > 0:
        raise AccountDeletionPartialFail(
            subscriber.id,
            "There was a problem deleting your data. This incident has been logged and your data will manually be removed.",
        )

    return True<|MERGE_RESOLUTION|>--- conflicted
+++ resolved
@@ -4,12 +4,7 @@
 from zipfile import ZipFile
 
 from ..database import repo
-<<<<<<< HEAD
 from ..database.schemas import Subscriber
-=======
-from ..database.models import Subscriber
-from ..download_readme import get_download_readme
->>>>>>> 5b905f98
 from ..exceptions.account_api import AccountDeletionPartialFail, AccountDeletionSubscriberFail
 from ..l10n import l10n
 
@@ -73,14 +68,10 @@
         data_zip.writestr("calendar.csv", calendar_buffer.getvalue())
         data_zip.writestr("subscriber.csv", subscriber_buffer.getvalue())
         data_zip.writestr("slot.csv", slot_buffer.getvalue())
-<<<<<<< HEAD
-        data_zip.writestr("readme.txt", l10n('account-data-readme', {'download_time': datetime.datetime.now(datetime.UTC)}))
-=======
         data_zip.writestr("external_connection.csv", external_connections_buffer.getvalue())
         data_zip.writestr("schedules.csv", schedules_buffer.getvalue())
         data_zip.writestr("availability.csv", availability_buffer)
-        data_zip.writestr("readme.txt", get_download_readme())
->>>>>>> 5b905f98
+        data_zip.writestr("readme.txt", l10n('account-data-readme', {'download_time': datetime.datetime.now(datetime.UTC)}))
 
     # Return our zip buffer
     return zip_buffer
