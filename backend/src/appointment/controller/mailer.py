--- conflicted
+++ resolved
@@ -139,7 +139,6 @@
         return get_template("invite.jinja2").render()
 
 
-<<<<<<< HEAD
 class ZoomMeetingFailedMail(Mailer):
     def __init__(self, appointment_title, *args, **kwargs):
         """init Mailer with invitation specific defaults"""
@@ -155,7 +154,8 @@
 
     def text(self):
         return f"Unfortunately there was an error creating your Zoom meeting for your upcoming appointment: {self.appointment_title}"
-=======
+
+
 class ConfirmationMail(Mailer):
     def __init__(self, confirmUrl, denyUrl, attendee, date, *args, **kwargs):
         """init Mailer with confirmation specific defaults"""
@@ -210,5 +210,4 @@
         super(RejectionMail, self).__init__(*args, **defaultKwargs, **kwargs)
 
     def html(self):
-        return get_template("rejected.jinja2").render(owner=self.owner, date=self.date)
->>>>>>> 373a058c
+        return get_template("rejected.jinja2").render(owner=self.owner, date=self.date)