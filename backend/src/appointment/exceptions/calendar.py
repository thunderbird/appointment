class EventNotCreatedException(Exception):
    """Raise if an event cannot be created on a remote calendar"""

    pass


<<<<<<< HEAD
class FreeBusyTimeException(Exception):
    """Generic error with the free busy time api"""
    pass
=======
class EventNotDeletedException(Exception):
    """Raise if an event cannot be deleted on a remote calendar"""

    pass


class TestConnectionFailed(Exception):
    """Raise if test connection fails, include remote error message."""

    def __init__(self, reason: str | None = None):
        self.reason = reason
>>>>>>> 80dfb379
<|MERGE_RESOLUTION|>--- conflicted
+++ resolved
@@ -4,14 +4,14 @@
     pass
 
 
-<<<<<<< HEAD
-class FreeBusyTimeException(Exception):
-    """Generic error with the free busy time api"""
-    pass
-=======
 class EventNotDeletedException(Exception):
     """Raise if an event cannot be deleted on a remote calendar"""
 
+    pass
+
+
+class FreeBusyTimeException(Exception):
+    """Generic error with the free busy time api"""
     pass
 
 
@@ -20,4 +20,3 @@
 
     def __init__(self, reason: str | None = None):
         self.reason = reason
->>>>>>> 80dfb379
