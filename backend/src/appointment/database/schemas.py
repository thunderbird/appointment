--- conflicted
+++ resolved
@@ -5,16 +5,6 @@
 from datetime import datetime, date, time
 from pydantic import BaseModel, Field
 from .models import (
-<<<<<<< HEAD
-    SubscriberLevel,
-    AppointmentStatus,
-    LocationType,
-    CalendarProvider,
-    DayOfWeek,
-    random_slug,
-    ExternalConnectionType,
-    MeetingLinkProviderType,
-=======
     AppointmentStatus,
     BookingStatus,
     CalendarProvider,
@@ -22,7 +12,8 @@
     LocationType,
     random_slug,
     SubscriberLevel,
->>>>>>> 373a058c
+    ExternalConnectionType,
+    MeetingLinkProviderType,
 )
 
 
@@ -50,12 +41,9 @@
     start: datetime
     duration: int | None = None
     attendee_id: int | None = None
-<<<<<<< HEAD
-=======
     booking_tkn: str | None = None
     booking_expires_at: datetime | None = None
     booking_status: BookingStatus | None = BookingStatus.none
->>>>>>> 373a058c
 
 
 class Slot(SlotBase):
@@ -91,11 +79,8 @@
     title: str
     details: str | None = None
     slug: str | None = Field(default_factory=random_slug)
-<<<<<<< HEAD
     # Needed for ical creation
     location_url: str | None = None
-=======
->>>>>>> 373a058c
 
 
 class AppointmentFull(AppointmentBase):
@@ -105,18 +90,11 @@
     location_suggestions: str | None = None
     location_selected: str | None = None
     location_name: str | None = None
-<<<<<<< HEAD
     location_phone: str | None = None
     keep_open: bool | None = True
     status: AppointmentStatus | None = AppointmentStatus.draft
     meeting_link_provider: MeetingLinkProviderType | None = MeetingLinkProviderType.none
     meeting_link_id: str | None = None
-=======
-    location_url: str | None = None
-    location_phone: str | None = None
-    keep_open: bool | None = True
-    status: AppointmentStatus | None = AppointmentStatus.draft
->>>>>>> 373a058c
 
 
 class Appointment(AppointmentFull):
@@ -172,10 +150,7 @@
     farthest_booking: int | None = None
     weekdays: list[int] | None = [1, 2, 3, 4, 5]
     slot_duration: int | None = None
-<<<<<<< HEAD
     meeting_link_provider: MeetingLinkProviderType | None = MeetingLinkProviderType.none
-=======
->>>>>>> 373a058c
 
     class Config:
         json_encoders = {
@@ -267,8 +242,6 @@
     slots: list[SlotBase] = []
 
 
-<<<<<<< HEAD
-=======
 class AvailabilitySlotConfirmation(BaseModel):
     slot_id: int
     slot_token: str
@@ -276,7 +249,6 @@
     confirmed: bool | None = False
 
 
->>>>>>> 373a058c
 class EventLocation(BaseModel):
     type: LocationType | None = LocationType.inperson
     suggestions: str | None = None
@@ -301,7 +273,6 @@
 class FileDownload(BaseModel):
     name: str
     content_type: str
-<<<<<<< HEAD
     data: str
 
 
@@ -317,7 +288,4 @@
     owner_id: int
     name: str
     type: str
-    type_id: str
-=======
-    data: str
->>>>>>> 373a058c
+    type_id: str