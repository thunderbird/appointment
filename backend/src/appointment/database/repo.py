"""Module: repo

Repository providing CRUD functions for all database models. 
"""
import os
import re
import logging
from datetime import timedelta, datetime

from fastapi import HTTPException
from sqlalchemy.orm import Session
from . import models, schemas
<<<<<<< HEAD
from .schemas import ExternalConnection
=======
>>>>>>> 373a058c
from ..controller.auth import sign_url


"""ATTENDEES repository functions
"""


def get_attendees_by_subscriber(db: Session, subscriber_id: int):
    """For use with the data download. Get attendees by subscriber id."""
    # We need to walk through Calendars to attach Appointments, and Appointments to get Slots
    slots = (
        db.query(models.Slot)
        .join(models.Appointment)
        .join(models.Calendar)
        .filter(models.Calendar.owner_id == subscriber_id)
        .filter(models.Appointment.calendar_id == models.Calendar.id)
        .filter(models.Slot.appointment_id == models.Appointment.id)
        .all()
    )

    attendee_ids = list(map(lambda slot: slot.attendee_id if slot.attendee_id is not None else None, slots))
    attendee_ids = filter(lambda attendee: attendee is not None, attendee_ids)
    return db.query(models.Attendee).filter(models.Attendee.id.in_(attendee_ids)).all()


def delete_attendees_by_subscriber(db: Session, subscriber_id: int):
    """Delete all attendees by subscriber"""
    attendees = get_attendees_by_subscriber(db, subscriber_id)

    for attendee in attendees:
        db.delete(attendee)
    db.commit()

    return True


""" SUBSCRIBERS repository functions
"""


def get_subscriber(db: Session, subscriber_id: int):
    """retrieve subscriber by id"""
    return db.get(models.Subscriber, subscriber_id)


def get_subscriber_by_email(db: Session, email: str):
    """retrieve subscriber by email"""
    return db.query(models.Subscriber).filter(models.Subscriber.email == email).first()


def get_subscriber_by_username(db: Session, username: str):
    """retrieve subscriber by username"""
    return db.query(models.Subscriber).filter(models.Subscriber.username == username).first()


def get_subscriber_by_appointment(db: Session, appointment_id: int):
    """retrieve appointment by subscriber username and appointment slug (public)"""
    if appointment_id:
        return (
            db.query(models.Subscriber)
            .join(models.Calendar)
            .join(models.Appointment)
            .filter(models.Appointment.id == appointment_id)
            .first()
        )
    return None


def get_subscriber_by_google_state(db: Session, state: str):
    """retrieve subscriber by google state, you'll have to manually check the google_state_expire_at!"""
    if state is None:
        return None
    return db.query(models.Subscriber).filter(models.Subscriber.google_state == state).first()


def create_subscriber(db: Session, subscriber: schemas.SubscriberBase):
    """create new subscriber"""
    db_subscriber = models.Subscriber(**subscriber.dict())
    db.add(db_subscriber)
    db.commit()
    db.refresh(db_subscriber)
    return db_subscriber


def update_subscriber(db: Session, data: schemas.SubscriberIn, subscriber_id: int):
    """update all subscriber attributes, they can edit themselves"""
    db_subscriber = get_subscriber(db, subscriber_id)
    for key, value in data:
        if value is not None:
            setattr(db_subscriber, key, value)
    db.commit()
    db.refresh(db_subscriber)
    return db_subscriber


def delete_subscriber(db: Session, subscriber: models.Subscriber):
    """Delete a subscriber by subscriber id"""
    db.delete(subscriber)
    db.commit()
    return True


def set_subscriber_google_tkn(db: Session, tkn: str, subscriber_id: int):
    """update all subscriber attributes, they can edit themselves"""
    db_subscriber = get_subscriber(db, subscriber_id)
    db_subscriber.google_tkn = tkn
    db.commit()
    db.refresh(db_subscriber)
    return db_subscriber


def set_subscriber_google_state(db: Session, state: str | None, subscriber_id: int):
    """temp store the google state so we can refer to it when we get back"""
    db_subscriber = get_subscriber(db, subscriber_id)
    db_subscriber.google_state = state

    if state is None:
        db_subscriber.google_state_expires_at = None
    else:
        db_subscriber.google_state_expires_at = datetime.now() + timedelta(minutes=3)

    db.commit()
    db.refresh(db_subscriber)
    return db_subscriber


def get_connections_limit(db: Session, subscriber_id: int):
    """return the number of allowed connections for given subscriber or -1 for unlimited connections"""
    db_subscriber = get_subscriber(db, subscriber_id)
    mapping = {
        models.SubscriberLevel.basic: int(os.getenv("TIER_BASIC_CALENDAR_LIMIT")),
        models.SubscriberLevel.plus: int(os.getenv("TIER_PLUS_CALENDAR_LIMIT")),
        models.SubscriberLevel.pro: int(os.getenv("TIER_PRO_CALENDAR_LIMIT")),
        models.SubscriberLevel.admin: -1,
    }
    return mapping[db_subscriber.level]


def verify_subscriber_link(db: Session, url: str):
    """Check if a given url is a valid signed subscriber profile link
    Return subscriber if valid.
    """
    # Look for a <username> followed by an optional signature that ends the string
    pattern = r"[\/]([\w\d\-_\.\@]+)[\/]?([\w\d]*)[\/]?$"
    match = re.findall(pattern, url)

    if match is None or len(match) == 0:
        return False

    # Flatten
    match = match[0]
    clean_url = url

    username = match[0]
    signature = None
    if len(match) > 1:
        signature = match[1]
        clean_url = clean_url.replace(signature, "")

    subscriber = get_subscriber_by_username(db, username)
    if not subscriber:
        return False

    clean_url_with_short_link = clean_url + f"{subscriber.short_link_hash}"
    signed_signature = sign_url(clean_url_with_short_link)

    # Verify the signature matches the incoming one
    if signed_signature == signature:
        return subscriber
    return False


""" CALENDAR repository functions
"""


def calendar_exists(db: Session, calendar_id: int):
    """true if calendar of given id exists"""
    return True if db.get(models.Calendar, calendar_id) is not None else False


def calendar_is_owned(db: Session, calendar_id: int, subscriber_id: int):
    """check if calendar belongs to subscriber"""
    return (
        db.query(models.Calendar)
        .filter(models.Calendar.id == calendar_id, models.Calendar.owner_id == subscriber_id)
        .first()
        is not None
    )


def get_calendar(db: Session, calendar_id: int):
    """retrieve calendar by id"""
    return db.get(models.Calendar, calendar_id)


def calendar_is_connected(db: Session, calendar_id: int):
    """true if calendar of given id exists"""
    return get_calendar(db, calendar_id).connected


def get_calendar_by_url(db: Session, url: str):
    """retrieve calendar by calendar url"""
    return db.query(models.Calendar).filter(models.Calendar.url == url).first()


def get_calendars_by_subscriber(db: Session, subscriber_id: int, include_unconnected: bool = True):
    """retrieve list of calendars by owner id"""
    query = db.query(models.Calendar).filter(models.Calendar.owner_id == subscriber_id)

    if not include_unconnected:
        query = query.filter(models.Calendar.connected == 1)

    return query.all()


def create_subscriber_calendar(db: Session, calendar: schemas.CalendarConnection, subscriber_id: int):
    """create new calendar for owner, if not already existing"""
    db_calendar = models.Calendar(**calendar.dict(), owner_id=subscriber_id)
    subscriber_calendars = get_calendars_by_subscriber(db, subscriber_id)
    subscriber_calendar_urls = [c.url for c in subscriber_calendars]
    # check if subscriber already holds this calendar by url
    if db_calendar.url in subscriber_calendar_urls:
        raise HTTPException(status_code=403, detail="Calendar already exists")
    # add new calendar
    db.add(db_calendar)
    db.commit()
    db.refresh(db_calendar)
    return db_calendar


def update_subscriber_calendar(db: Session, calendar: schemas.CalendarConnection, calendar_id: int):
    """update existing calendar by id"""
    db_calendar = get_calendar(db, calendar_id)

    # list of all attributes that must never be updated
    # # because they have dedicated update functions for security reasons
    ignore = ["connected", "connected_at"]
    # list of all attributes that will keep their current value if None is passed
    keep_if_none = ["password"]

    for key, value in calendar:
        # skip update, if attribute is ignored or current value should be kept if given value is falsey/empty
        if key in ignore or (key in keep_if_none and (not value or len(str(value)) == 0)):
            continue

        setattr(db_calendar, key, value)

    db.commit()
    db.refresh(db_calendar)
    return db_calendar


def update_subscriber_calendar_connection(db: Session, is_connected: bool, calendar_id: int):
    """Updates the connected status of a calendar"""
    db_calendar = get_calendar(db, calendar_id)
    # check subscription limitation on connecting
    if is_connected:
        subscriber_calendars = get_calendars_by_subscriber(db, db_calendar.owner_id)
        connected_calendars = [calendar for calendar in subscriber_calendars if calendar.connected]
        limit = get_connections_limit(db=db, subscriber_id=db_calendar.owner_id)
        if limit > 0 and len(connected_calendars) >= limit:
            raise HTTPException(
                status_code=403, detail="Allowed number of connected calendars has been reached for this subscription"
            )
    if not db_calendar.connected:
        db_calendar.connected_at = datetime.now()
    elif db_calendar.connected and is_connected is False:
        db_calendar.connected_at = None
    db_calendar.connected = is_connected
    db.commit()
    db.refresh(db_calendar)
    return db_calendar


def update_or_create_subscriber_calendar(
    db: Session, calendar: schemas.CalendarConnection, calendar_url: str, subscriber_id: int
):
    """update or create a subscriber calendar"""
    subscriber_calendar = get_calendar_by_url(db, calendar_url)

    if subscriber_calendar is None:
        return create_subscriber_calendar(db, calendar, subscriber_id)

    return update_subscriber_calendar(db, calendar, subscriber_calendar.id)


def delete_subscriber_calendar(db: Session, calendar_id: int):
    """remove existing calendar by id"""
    db_calendar = get_calendar(db, calendar_id)
    db.delete(db_calendar)
    db.commit()
    return db_calendar


def delete_subscriber_calendar_by_subscriber_id(db: Session, subscriber_id: int):
    """Delete all calendars by subscriber"""
    calendars = get_calendars_by_subscriber(db, subscriber_id=subscriber_id)
    for calendar in calendars:
        delete_subscriber_calendar(db, calendar_id=calendar.id)
    return True


""" APPOINTMENT repository functions
"""


def create_calendar_appointment(db: Session, appointment: schemas.AppointmentFull, slots: list[schemas.SlotBase]):
    """create new appointment with slots for calendar"""
    db_appointment = models.Appointment(**appointment.dict())
    db.add(db_appointment)
    db.commit()
    db.refresh(db_appointment)
    add_appointment_slots(db, slots, db_appointment.id)
    return db_appointment


def get_appointment(db: Session, appointment_id: int):
    """retrieve appointment by id (private)"""
    if appointment_id:
        return db.get(models.Appointment, appointment_id)
    return None


def get_public_appointment(db: Session, slug: str):
    """retrieve appointment by appointment slug (public)"""
    if slug:
        return db.query(models.Appointment).filter(models.Appointment.slug == slug).first()
    return None


def get_appointments_by_subscriber(db: Session, subscriber_id: int):
    """retrieve list of appointments by owner id"""
    return db.query(models.Appointment).join(models.Calendar).filter(models.Calendar.owner_id == subscriber_id).all()


def appointment_is_owned(db: Session, appointment_id: int, subscriber_id: int):
    """check if appointment belongs to subscriber"""
    db_appointment = get_appointment(db, appointment_id)
    return calendar_is_owned(db, db_appointment.calendar_id, subscriber_id)


def appointment_has_slot(db: Session, appointment_id: int, slot_id: int):
    """check if appointment belongs to subscriber"""
    db_slot = get_slot(db, slot_id)
    return db_slot and db_slot.appointment_id == appointment_id


def update_calendar_appointment(
    db: Session,
    appointment: schemas.AppointmentFull,
    slots: list[schemas.SlotBase],
    appointment_id: int,
):
    """update existing appointment by id"""
    db_appointment = get_appointment(db, appointment_id)
    for key, value in appointment:
        setattr(db_appointment, key, value)
    db.commit()
    db.refresh(db_appointment)
    delete_appointment_slots(db, appointment_id)
    add_appointment_slots(db, slots, appointment_id)
    return db_appointment


def delete_calendar_appointment(db: Session, appointment_id: int):
    """remove existing appointment by id"""
    db_appointment = get_appointment(db, appointment_id)
    db.delete(db_appointment)
    db.commit()
    return db_appointment


def delete_calendar_appointments_by_subscriber_id(db: Session, subscriber_id: int):
    """Delete all appointments by subscriber"""
    appointments = get_appointments_by_subscriber(db, subscriber_id=subscriber_id)
    for appointment in appointments:
        delete_calendar_appointment(db, appointment_id=appointment.id)
    return True


""" SLOT repository functions
"""


def get_slot(db: Session, slot_id: int):
    """retrieve slot by id"""
    if slot_id:
        return db.get(models.Slot, slot_id)
    return None


def get_slots_by_subscriber(db: Session, subscriber_id: int):
    """retrieve slot by subscriber id"""

    # We need to walk through Calendars to attach Appointments, and Appointments to get Slots
    return (
        db.query(models.Slot)
        .join(models.Appointment)
        .join(models.Calendar)
        .filter(models.Calendar.owner_id == subscriber_id)
        .filter(models.Appointment.calendar_id == models.Calendar.id)
        .filter(models.Slot.appointment_id == models.Appointment.id)
        .all()
    )


def add_appointment_slots(db: Session, slots: list[schemas.SlotBase], appointment_id: int):
    """create new slots for appointment of given id"""
    for slot in slots:
        db_slot = models.Slot(**slot.dict())
        db_slot.appointment_id = appointment_id
        db.add(db_slot)
    db.commit()
    return slots


<<<<<<< HEAD
=======
def add_schedule_slot(db: Session, slot: schemas.SlotBase, schedule_id: int):
    """create new slot for schedule of given id"""
    db_slot = models.Slot(**slot.dict())
    db_slot.schedule_id = schedule_id
    db.add(db_slot)
    db.commit()
    db.refresh(db_slot)
    return db_slot


def schedule_slot_exists(db: Session, slot: schemas.SlotBase, schedule_id: int):
    """check if given slot already exists for schedule of given id"""
    db_slot = (
        db.query(models.Slot)
            .filter(models.Slot.schedule_id == schedule_id)
            .filter(models.Slot.start == slot.start)
            .filter(models.Slot.duration == slot.duration)
            .filter(models.Slot.booking_status != models.BookingStatus.none)
            .first()
    )
    return db_slot is not None


def book_slot(db: Session, slot_id: int):
    """update booking status for slot of given id"""
    db_slot = get_slot(db, slot_id)
    db_slot.booking_status = models.BookingStatus.booked
    db.commit()
    db.refresh(db_slot)
    return db_slot


>>>>>>> 373a058c
def delete_appointment_slots(db: Session, appointment_id: int):
    """delete all slots for appointment of given id"""
    return db.query(models.Slot).filter(models.Slot.appointment_id == appointment_id).delete()


def delete_appointment_slots_by_subscriber_id(db: Session, subscriber_id: int):
    """Delete all slots by subscriber"""
    slots = get_slots_by_subscriber(db, subscriber_id)

    for slot in slots:
        db.delete(slot)
    db.commit()

    return True


def update_slot(db: Session, slot_id: int, attendee: schemas.Attendee):
    """update existing slot by id and create corresponding attendee"""
    # create attendee
    db_attendee = models.Attendee(**attendee.dict())
    db.add(db_attendee)
    db.commit()
    db.refresh(db_attendee)
    # update slot
    db_slot = get_slot(db, slot_id)
    # TODO: additionally handle subscriber_id here for already logged in users
    setattr(db_slot, "attendee_id", db_attendee.id)
    db.commit()
    return db_attendee


<<<<<<< HEAD
def slot_is_available(db: Session, slot_id: int):
    """check if slot is still available"""
    db_slot = get_slot(db, slot_id)
    return db_slot and not db_slot.attendee_id and not db_slot.subscriber_id
=======
def delete_slot(db: Session, slot_id: int):
    """remove existing slot by id"""
    db_slot = get_slot(db, slot_id)
    db.delete(db_slot)
    db.commit()
    return db_slot


def slot_is_available(db: Session, slot_id: int):
    """check if slot is still available for booking"""
    slot = get_slot(db, slot_id)
    isAttended = slot.attendee_id or slot.subscriber_id
    if slot.appointment:
        return slot and not isAttended
    if slot.schedule:
        return slot and slot.booking_status == models.BookingStatus.requested
    return False
>>>>>>> 373a058c


"""SCHEDULES repository functions
"""


def create_calendar_schedule(db: Session, schedule: schemas.ScheduleBase):
    """create new schedule with slots for calendar"""
    db_schedule = models.Schedule(**schedule.dict())
    db.add(db_schedule)
    db.commit()
    db.refresh(db_schedule)
    return db_schedule


def get_schedules_by_subscriber(db: Session, subscriber_id: int):
    """Get schedules by subscriber id"""
    return (
        db.query(models.Schedule)
        .join(models.Calendar, models.Schedule.calendar_id == models.Calendar.id)
        .filter(models.Calendar.owner_id == subscriber_id)
        .all()
    )


def get_schedule(db: Session, schedule_id: int):
    """retrieve schedule by id"""
    if schedule_id:
        return db.get(models.Schedule, schedule_id)
    return None


def schedule_is_owned(db: Session, schedule_id: int, subscriber_id: int):
    """check if the given schedule belongs to subscriber"""
    schedules = get_schedules_by_subscriber(db, subscriber_id)
    return any(s.id == schedule_id for s in schedules)


def schedule_exists(db: Session, schedule_id: int):
    """true if schedule of given id exists"""
    return True if get_schedule(db, schedule_id) is not None else False


def update_calendar_schedule(db: Session, schedule: schemas.ScheduleBase, schedule_id: int):
    """update existing schedule by id"""
    db_schedule = get_schedule(db, schedule_id)
    for key, value in schedule:
        setattr(db_schedule, key, value)
    db.commit()
    db.refresh(db_schedule)
    return db_schedule


def get_availability_by_schedule(db: Session, schedule_id: int):
    """retrieve availability by schedule id"""
    return db.query(models.Availability).filter(models.Availability.schedule_id == schedule_id).all()


<<<<<<< HEAD
"""External Connections repository functions"""


def create_subscriber_external_connection(db: Session, external_connection: ExternalConnection):
    db_external_connection = models.ExternalConnections(
        **external_connection.dict()
    )
    db.add(db_external_connection)
    db.commit()
    db.refresh(db_external_connection)
    return db_external_connection


def update_subscriber_external_connection_token(db: Session, token: str, subscriber_id: int, type: models.ExternalConnectionType, type_id: str | None = None):
    db_results = get_external_connections_by_type(db, subscriber_id, type, type_id)
    if db_results is None or len(db_results) == 0:
        return None

    db_external_connection = db_results[0]
    db_external_connection.token = token
    db.commit()
    db.refresh(db_external_connection)
    return db_external_connection


def delete_external_connections_by_type_id(db: Session, subscriber_id: int, type: models.ExternalConnectionType, type_id: str):
    connections = get_external_connections_by_type(db, subscriber_id, type, type_id)

    # There should be one by type id, but just in case..
    for connection in connections:
        db.delete(connection)
    db.commit()

    return True


def get_external_connections_by_type(db: Session, subscriber_id: int, type: models.ExternalConnectionType, type_id: str | None):
    """Return a subscribers external connections by type, and optionally type id"""
    query = (
        db.query(models.ExternalConnections)
        .filter(models.ExternalConnections.owner_id == subscriber_id)
        .filter(models.ExternalConnections.type == type)
    )

    if type_id is not None:
        query = query.filter(models.ExternalConnections.type_id == type_id)

    result = query.all()

    return result
=======
def schedule_has_slot(db: Session, schedule_id: int, slot_id: int):
    """check if slot belongs to schedule"""
    db_slot = get_slot(db, slot_id)
    return db_slot and db_slot.schedule_id == schedule_id
>>>>>>> 373a058c
<|MERGE_RESOLUTION|>--- conflicted
+++ resolved
@@ -10,10 +10,7 @@
 from fastapi import HTTPException
 from sqlalchemy.orm import Session
 from . import models, schemas
-<<<<<<< HEAD
 from .schemas import ExternalConnection
-=======
->>>>>>> 373a058c
 from ..controller.auth import sign_url
 
 
@@ -431,8 +428,6 @@
     return slots
 
 
-<<<<<<< HEAD
-=======
 def add_schedule_slot(db: Session, slot: schemas.SlotBase, schedule_id: int):
     """create new slot for schedule of given id"""
     db_slot = models.Slot(**slot.dict())
@@ -465,7 +460,6 @@
     return db_slot
 
 
->>>>>>> 373a058c
 def delete_appointment_slots(db: Session, appointment_id: int):
     """delete all slots for appointment of given id"""
     return db.query(models.Slot).filter(models.Slot.appointment_id == appointment_id).delete()
@@ -497,12 +491,6 @@
     return db_attendee
 
 
-<<<<<<< HEAD
-def slot_is_available(db: Session, slot_id: int):
-    """check if slot is still available"""
-    db_slot = get_slot(db, slot_id)
-    return db_slot and not db_slot.attendee_id and not db_slot.subscriber_id
-=======
 def delete_slot(db: Session, slot_id: int):
     """remove existing slot by id"""
     db_slot = get_slot(db, slot_id)
@@ -520,7 +508,6 @@
     if slot.schedule:
         return slot and slot.booking_status == models.BookingStatus.requested
     return False
->>>>>>> 373a058c
 
 
 """SCHEDULES repository functions
@@ -579,7 +566,12 @@
     return db.query(models.Availability).filter(models.Availability.schedule_id == schedule_id).all()
 
 
-<<<<<<< HEAD
+def schedule_has_slot(db: Session, schedule_id: int, slot_id: int):
+    """check if slot belongs to schedule"""
+    db_slot = get_slot(db, slot_id)
+    return db_slot and db_slot.schedule_id == schedule_id
+
+
 """External Connections repository functions"""
 
 
@@ -629,10 +621,4 @@
 
     result = query.all()
 
-    return result
-=======
-def schedule_has_slot(db: Session, schedule_id: int, slot_id: int):
-    """check if slot belongs to schedule"""
-    db_slot = get_slot(db, slot_id)
-    return db_slot and db_slot.schedule_id == schedule_id
->>>>>>> 373a058c
+    return result