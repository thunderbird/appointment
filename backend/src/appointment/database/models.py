--- conflicted
+++ resolved
@@ -34,15 +34,12 @@
     closed = 3  # appointment is published and fulfilled or manually closed for attendees
 
 
-<<<<<<< HEAD
-=======
 class BookingStatus(enum.Enum):
     none = 1  # slot status doesn't matter, because the parent object holds the state
     requested = 2  # booking slot was requested
     booked = 3  # booking slot was assigned
 
 
->>>>>>> 373a058c
 class LocationType(enum.Enum):
     inperson = 1  # appointment is held in person
     online = 2  # appointment is held online
@@ -64,7 +61,6 @@
     Sunday = 7
 
 
-<<<<<<< HEAD
 class ExternalConnectionType(enum.Enum):
     zoom = 1
     google = 2
@@ -76,38 +72,16 @@
     google_meet = 2
 
 
-=======
->>>>>>> 373a058c
 class Subscriber(Base):
     __tablename__ = "subscribers"
 
     id = Column(Integer, primary_key=True, index=True)
-<<<<<<< HEAD
-    username = Column(
-        StringEncryptedType(String, secret, AesEngine, "pkcs5", length=255),
-        unique=True,
-        index=True,
-    )
-    email = Column(
-        StringEncryptedType(String, secret, AesEngine, "pkcs5", length=255),
-        unique=True,
-        index=True,
-    )
-    name = Column(StringEncryptedType(String, secret, AesEngine, "pkcs5", length=255), index=True)
-    level = Column(Enum(SubscriberLevel), default=SubscriberLevel.basic, index=True)
-    timezone = Column(StringEncryptedType(String, secret, AesEngine, "pkcs5", length=255), index=True)
-    google_tkn = Column(
-        StringEncryptedType(String, secret, AesEngine, "pkcs5", length=2048),
-        index=False,
-    )
-=======
     username = Column(StringEncryptedType(String, secret, AesEngine, "pkcs5", length=255), unique=True, index=True)
     email = Column(StringEncryptedType(String, secret, AesEngine, "pkcs5", length=255), unique=True, index=True)
     name = Column(StringEncryptedType(String, secret, AesEngine, "pkcs5", length=255), index=True)
     level = Column(Enum(SubscriberLevel), default=SubscriberLevel.basic, index=True)
     timezone = Column(StringEncryptedType(String, secret, AesEngine, "pkcs5", length=255), index=True)
     google_tkn = Column(StringEncryptedType(String, secret, AesEngine, "pkcs5", length=2048), index=False)
->>>>>>> 373a058c
     # Temp storage for verifying google state tokens between authentication
     google_state = Column(StringEncryptedType(String, secret, AesEngine, "pkcs5", length=512), index=False)
     google_state_expires_at = Column(DateTime)
@@ -115,14 +89,11 @@
 
     calendars = relationship("Calendar", cascade="all,delete", back_populates="owner")
     slots = relationship("Slot", cascade="all,delete", back_populates="subscriber")
-<<<<<<< HEAD
     external_connections = relationship("ExternalConnections", cascade="all,delete", back_populates="owner")
 
     def get_external_connection(self, type: ExternalConnectionType):
         """Retrieves the first found external connection by type or returns None if not found"""
         return next(filter(lambda ec: ec.type == type, self.external_connections), None)
-=======
->>>>>>> 373a058c
 
 
 class Calendar(Base):
@@ -133,14 +104,7 @@
     provider = Column(Enum(CalendarProvider), default=CalendarProvider.caldav)
     title = Column(StringEncryptedType(String, secret, AesEngine, "pkcs5", length=255), index=True)
     color = Column(StringEncryptedType(String, secret, AesEngine, "pkcs5", length=32), index=True)
-<<<<<<< HEAD
-    url = Column(
-        StringEncryptedType(String, secret, AesEngine, "pkcs5", length=2048),
-        index=False,
-    )
-=======
     url = Column(StringEncryptedType(String, secret, AesEngine, "pkcs5", length=2048), index=False)
->>>>>>> 373a058c
     user = Column(StringEncryptedType(String, secret, AesEngine, "pkcs5", length=255), index=True)
     password = Column(StringEncryptedType(String, secret, AesEngine, "pkcs5", length=255))
     connected = Column(Boolean, index=True, default=False)
@@ -167,12 +131,7 @@
     location_url = Column(StringEncryptedType(String, secret, AesEngine, "pkcs5", length=2048))
     location_phone = Column(StringEncryptedType(String, secret, AesEngine, "pkcs5", length=255))
     details = Column(StringEncryptedType(String, secret, AesEngine, "pkcs5", length=255))
-<<<<<<< HEAD
-    slug = Column(
-        StringEncryptedType(String, secret, AesEngine, "pkcs5", length=255),
-        unique=True,
-        index=True,
-    )
+    slug = Column(StringEncryptedType(String, secret, AesEngine, "pkcs5", length=255), unique=True, index=True)
     keep_open = Column(Boolean)
     status = Column(Enum(AppointmentStatus), default=AppointmentStatus.draft)
 
@@ -180,12 +139,6 @@
     meeting_link_provider = Column(Enum(MeetingLinkProviderType), default=MeetingLinkProviderType.none, index=True)
     meeting_link_id = Column(StringEncryptedType(String, secret, AesEngine, "pkcs5", length=1024), index=False)
 
-=======
-    slug = Column(StringEncryptedType(String, secret, AesEngine, "pkcs5", length=255), unique=True, index=True)
-    keep_open = Column(Boolean)
-    status = Column(Enum(AppointmentStatus), default=AppointmentStatus.draft)
-
->>>>>>> 373a058c
     calendar = relationship("Calendar", back_populates="appointments")
     slots = relationship("Slot", cascade="all,delete", back_populates="appointment")
 
@@ -205,19 +158,14 @@
 
     id = Column(Integer, primary_key=True, index=True)
     appointment_id = Column(Integer, ForeignKey("appointments.id"))
-<<<<<<< HEAD
-=======
     schedule_id = Column(Integer, ForeignKey("schedules.id"))
->>>>>>> 373a058c
     attendee_id = Column(Integer, ForeignKey("attendees.id"))
     subscriber_id = Column(Integer, ForeignKey("subscribers.id"))
     time_updated = Column(DateTime, server_default=func.now(), onupdate=func.now())
     start = Column(DateTime)
     duration = Column(Integer)
-<<<<<<< HEAD
-
-    appointment = relationship("Appointment", back_populates="slots")
-=======
+
+
     # columns for availability bookings
     booking_tkn = Column(StringEncryptedType(String, secret, AesEngine, "pkcs5", length=512), index=False)
     booking_expires_at = Column(DateTime)
@@ -225,7 +173,7 @@
 
     appointment = relationship("Appointment", back_populates="slots")
     schedule = relationship("Schedule", back_populates="slots")
->>>>>>> 373a058c
+
     attendee = relationship("Attendee", cascade="all,delete", back_populates="slots")
     subscriber = relationship("Subscriber", back_populates="slots")
 
@@ -250,27 +198,17 @@
     slot_duration = Column(Integer, default=30)  # defaults to 30 minutes
     time_created = Column(DateTime, server_default=func.now())
     time_updated = Column(DateTime, server_default=func.now(), onupdate=func.now())
-<<<<<<< HEAD
     # If not none, what meeting link to create for appointments
     meeting_link_provider = Column(Enum(MeetingLinkProviderType), default=MeetingLinkProviderType.none, index=True)
-
-    calendar = relationship("Calendar", back_populates="schedules")
-    availabilities = relationship("Availability", cascade="all,delete", back_populates="schedule")
-=======
 
     calendar = relationship("Calendar", back_populates="schedules")
     availabilities = relationship("Availability", cascade="all,delete", back_populates="schedule")
     slots = relationship("Slot", cascade="all,delete", back_populates="schedule")
->>>>>>> 373a058c
 
 
 class Availability(Base):
     """This table will be used as soon as the application provides custom availability
-<<<<<<< HEAD
-    in addition to the general availability
-=======
        in addition to the general availability
->>>>>>> 373a058c
     """
 
     __tablename__ = "availabilities"
@@ -280,19 +218,12 @@
     day_of_week = Column(StringEncryptedType(String, secret, AesEngine, "pkcs5", length=255), index=True)
     start_time = Column(StringEncryptedType(String, secret, AesEngine, "pkcs5", length=255), index=True)
     end_time = Column(StringEncryptedType(String, secret, AesEngine, "pkcs5", length=255), index=True)
-<<<<<<< HEAD
-    min_time_before_meeting = Column(
-        StringEncryptedType(String, secret, AesEngine, "pkcs5", length=255), index=True
-    )  # i.e., Can't book if it's less than X minutes before start time.
-=======
     # Can't book if it's less than X minutes before start time:
     min_time_before_meeting = Column(StringEncryptedType(String, secret, AesEngine, "pkcs5", length=255), index=True)
->>>>>>> 373a058c
     slot_duration = Column(Integer)  # Size of the Slot that can be booked.
     time_created = Column(DateTime, server_default=func.now())
     time_updated = Column(DateTime, server_default=func.now(), onupdate=func.now())
 
-<<<<<<< HEAD
     schedule = relationship("Schedule", back_populates="availabilities")
 
 
@@ -309,7 +240,4 @@
     time_created = Column(DateTime, server_default=func.now())
     time_updated = Column(DateTime, server_default=func.now(), onupdate=func.now())
 
-    owner = relationship("Subscriber", back_populates="external_connections")
-=======
-    schedule = relationship("Schedule", back_populates="availabilities")
->>>>>>> 373a058c
+    owner = relationship("Subscriber", back_populates="external_connections")