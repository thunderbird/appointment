--- conflicted
+++ resolved
@@ -1,15 +1,10 @@
 import os
 from typing import Annotated
 
-<<<<<<< HEAD
-from fastapi import Depends, Security, Request, HTTPException
-from fastapi_auth0 import Auth0User
-=======
 from fastapi import Depends, Request, HTTPException
 from fastapi.security import OAuth2PasswordBearer
 from jose import jwt, JWTError
 
->>>>>>> 690eb7eb
 from sqlalchemy.orm import Session
 
 from ..database import repo, schemas
@@ -27,20 +22,13 @@
     except JWTError:
         raise HTTPException(401, "Could not validate credentials")
 
-<<<<<<< HEAD
-=======
     id = sub.replace('uid-', '')
     return repo.get_subscriber(db, int(id))
 
 
->>>>>>> 690eb7eb
 def get_subscriber(
     token: Annotated[str, Depends(oauth2_scheme)],
     db: Session = Depends(get_db),
-<<<<<<< HEAD
-    user: Auth0User = Security(Auth().auth0.get_user),
-=======
->>>>>>> 690eb7eb
 ):
     """Automatically retrieve and return the subscriber"""
     user = get_user_from_token(db, token)
