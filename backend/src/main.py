"""Module: main

Boot application, authenticate user and provide all API endpoints.
"""
<<<<<<< HEAD
import os

from fastapi import Depends, FastAPI, HTTPException
=======
from fastapi import Depends, FastAPI, HTTPException, Security
>>>>>>> 6b15bf27
from fastapi.security import OAuth2PasswordBearer
from fastapi.middleware.cors import CORSMiddleware
from fastapi.responses import FileResponse
from fastapi_auth0 import Auth0User
from datetime import timedelta, datetime
from tempfile import NamedTemporaryFile
from .config import config

# database
from sqlalchemy.orm import Session
from .database import repo, models, schemas
from .database.database import SessionLocal, engine
models.Base.metadata.create_all(bind=engine)

# authentication
from .controller.auth import Auth
from .controller.calendar import CalDavConnector, Tools
auth = Auth()

# init app
app = FastAPI()

# allow requests from own frontend running on a different port
app.add_middleware(
  CORSMiddleware,
<<<<<<< HEAD
  allow_origins=[os.getenv('CORS_ORIGIN_URL', 'http://localhost:8080')],
=======
  allow_origins=[config('FRONTEND_URL')],
>>>>>>> 6b15bf27
  allow_credentials=True,
  allow_methods=["*"],
  allow_headers=["*"],
)

def get_db():
  """run database session"""
  db = SessionLocal()
  try:
    yield db
  finally:
    db.close()


@app.get("/login", dependencies=[Depends(auth.auth0.implicit_scheme)])
def login(db: Session = Depends(get_db), user: Auth0User = Security(auth.auth0.get_user)):
  """endpoint to check frontend authed user and create user if not existing yet"""
  persisted_user = auth.persist_user(db, user)
  if not persisted_user or not auth.subscriber:
    raise HTTPException(status_code=403, detail="User credentials mismatch")
  return persisted_user


@app.get("/me/calendars", dependencies=[Depends(auth.auth0.implicit_scheme)], response_model=list[schemas.CalendarOut])
def read_my_calendars(db: Session = Depends(get_db), user: Auth0User = Security(auth.auth0.get_user)):
  """get all calendar connections of authenticated subscriber"""
  if not auth.subscriber:
    raise HTTPException(status_code=401, detail="No valid authentication credentials provided")
  calendars = repo.get_calendars_by_subscriber(db, subscriber_id=auth.subscriber.id)
  return [schemas.CalendarOut(id=c.id, title=c.title, color=c.color) for c in calendars]


@app.get("/me/appointments", dependencies=[Depends(auth.auth0.implicit_scheme)], response_model=list[schemas.Appointment])
def read_my_appointments(db: Session = Depends(get_db), user: Auth0User = Security(auth.auth0.get_user)):
  """get all appointments of authenticated subscriber"""
  if not auth.subscriber:
    raise HTTPException(status_code=401, detail="No valid authentication credentials provided")
  appointments = repo.get_appointments_by_subscriber(db, subscriber_id=auth.subscriber.id)
  return appointments


@app.post("/cal", dependencies=[Depends(auth.auth0.implicit_scheme)], response_model=schemas.CalendarOut)
def create_my_calendar(calendar: schemas.CalendarConnection, db: Session = Depends(get_db), user: Auth0User = Security(auth.auth0.get_user)):
  """endpoint to add a new calendar connection for authenticated subscriber"""
  if not auth.subscriber:
    raise HTTPException(status_code=401, detail="No valid authentication credentials provided")
  calendars = repo.get_calendars_by_subscriber(db, subscriber_id=auth.subscriber.id)
  limit = repo.get_connections_limit(db=db, subscriber_id=auth.subscriber.id)
  # check for connection limit
  if limit > 0 and len(calendars) >= limit:
    raise HTTPException(status_code=403, detail="Maximum number of calendar connections reached")
  cal = repo.create_subscriber_calendar(db=db, calendar=calendar, subscriber_id=auth.subscriber.id)
  return schemas.CalendarOut(id=cal.id, title=cal.title, color=cal.color)


@app.get("/cal/{id}", dependencies=[Depends(auth.auth0.implicit_scheme)], response_model=schemas.CalendarConnectionOut)
def read_my_calendar(id: int, db: Session = Depends(get_db), user: Auth0User = Security(auth.auth0.get_user)):
  """endpoint to get a calendar from db"""
  if not auth.subscriber:
    raise HTTPException(status_code=401, detail="No valid authentication credentials provided")
  cal = repo.get_calendar(db, calendar_id=id)
  if cal is None:
    raise HTTPException(status_code=404, detail="Calendar not found")
  if not repo.calendar_is_owned(db, calendar_id=id, subscriber_id=auth.subscriber.id):
    raise HTTPException(status_code=403, detail="Calendar not owned by subscriber")
  return schemas.CalendarConnectionOut(id=cal.id, title=cal.title, color=cal.color, url=cal.url, user=cal.user)


@app.put("/cal/{id}", dependencies=[Depends(auth.auth0.implicit_scheme)], response_model=schemas.CalendarOut)
def update_my_calendar(id: int, calendar: schemas.CalendarConnection, db: Session = Depends(get_db), user: Auth0User = Security(auth.auth0.get_user)):
  """endpoint to update an existing calendar connection for authenticated subscriber"""
  if not auth.subscriber:
    raise HTTPException(status_code=401, detail="No valid authentication credentials provided")
  if not repo.calendar_exists(db, calendar_id=id):
    raise HTTPException(status_code=404, detail="Calendar not found")
  if not repo.calendar_is_owned(db, calendar_id=id, subscriber_id=auth.subscriber.id):
    raise HTTPException(status_code=403, detail="Calendar not owned by subscriber")
  cal = repo.update_subscriber_calendar(db=db, calendar=calendar, calendar_id=id)
  return schemas.CalendarOut(id=cal.id, title=cal.title, color=cal.color)


@app.delete("/cal/{id}", dependencies=[Depends(auth.auth0.implicit_scheme)], response_model=schemas.CalendarOut)
def delete_my_calendar(id: int, db: Session = Depends(get_db), user: Auth0User = Security(auth.auth0.get_user)):
  """endpoint to remove a calendar from db"""
  if not auth.subscriber:
    raise HTTPException(status_code=401, detail="No valid authentication credentials provided")
  if not repo.calendar_exists(db, calendar_id=id):
    raise HTTPException(status_code=404, detail="Calendar not found")
  if not repo.calendar_is_owned(db, calendar_id=id, subscriber_id=auth.subscriber.id):
    raise HTTPException(status_code=403, detail="Calendar not owned by subscriber")
  cal = repo.delete_subscriber_calendar(db=db, calendar_id=id)
  return schemas.CalendarOut(id=cal.id, title=cal.title, color=cal.color)


@app.post("/rmt/calendars", dependencies=[Depends(auth.auth0.implicit_scheme)], response_model=list[schemas.CalendarConnectionOut])
def read_caldav_calendars(connection: schemas.CalendarConnection, db: Session = Depends(get_db), user: Auth0User = Security(auth.auth0.get_user)):
  """endpoint to get calendars from a remote CalDAV server"""
  if not auth.subscriber:
    raise HTTPException(status_code=401, detail="No valid authentication credentials provided")
  con = CalDavConnector(connection.url, connection.user, connection.password)
  return con.list_calendars()


@app.get("/rmt/cal/{id}/{start}/{end}", dependencies=[Depends(auth.auth0.implicit_scheme)], response_model=list[schemas.Event])
def read_caldav_events(id: int, start: str, end: str, db: Session = Depends(get_db), user: Auth0User = Security(auth.auth0.get_user)):
  """endpoint to get events in a given date range from a remote calendar"""
  if not auth.subscriber:
    raise HTTPException(status_code=401, detail="No valid authentication credentials provided")
  db_calendar = repo.get_calendar(db, calendar_id=id)
  if db_calendar is None:
    raise HTTPException(status_code=404, detail="Calendar not found")
  con = CalDavConnector(db_calendar.url, db_calendar.user, db_calendar.password)
  events = con.list_events(start, end)
  for e in events:
    e.calendar_title = db_calendar.title
    e.calendar_color = db_calendar.color
  return events


@app.post("/apmt", dependencies=[Depends(auth.auth0.implicit_scheme)], response_model=schemas.Appointment)
def create_my_calendar_appointment(a_s: schemas.AppointmentSlots, db: Session = Depends(get_db), user: Auth0User = Security(auth.auth0.get_user)):
  """endpoint to add a new appointment with slots for a given calendar"""
  if not auth.subscriber:
    raise HTTPException(status_code=401, detail="No valid authentication credentials provided")
  if not repo.calendar_exists(db, calendar_id=a_s.appointment.calendar_id):
    raise HTTPException(status_code=404, detail="Calendar not found")
  if not repo.calendar_is_owned(db, calendar_id=a_s.appointment.calendar_id, subscriber_id=auth.subscriber.id):
    raise HTTPException(status_code=403, detail="Calendar not owned by subscriber")
  return repo.create_calendar_appointment(db=db, appointment=a_s.appointment, slots=a_s.slots)


@app.get("/apmt/{id}", dependencies=[Depends(auth.auth0.implicit_scheme)], response_model=schemas.Appointment)
def read_my_appointment(id: str, db: Session = Depends(get_db), user: Auth0User = Security(auth.auth0.get_user)):
  """endpoint to get an appointment from db by id"""
  if not auth.subscriber:
    raise HTTPException(status_code=401, detail="No valid authentication credentials provided")
  db_appointment = repo.get_appointment(db, appointment_id=id)
  if db_appointment is None:
    raise HTTPException(status_code=404, detail="Appointment not found")
  if not repo.appointment_is_owned(db, appointment_id=id, subscriber_id=auth.subscriber.id):
    raise HTTPException(status_code=403, detail="Appointment not owned by subscriber")
  return db_appointment


@app.put("/apmt/{id}", dependencies=[Depends(auth.auth0.implicit_scheme)], response_model=schemas.Appointment)
def update_my_appointment(id: int, a_s: schemas.AppointmentSlots, db: Session = Depends(get_db), user: Auth0User = Security(auth.auth0.get_user)):
  """endpoint to update an existing appointment with slots"""
  if not auth.subscriber:
    raise HTTPException(status_code=401, detail="No valid authentication credentials provided")
  db_appointment = repo.get_appointment(db, appointment_id=id)
  if db_appointment is None:
    raise HTTPException(status_code=404, detail="Appointment not found")
  if not repo.appointment_is_owned(db, appointment_id=id, subscriber_id=auth.subscriber.id):
    raise HTTPException(status_code=403, detail="Appointment not owned by subscriber")
  return repo.update_calendar_appointment(db=db, appointment=a_s.appointment, slots=a_s.slots, appointment_id=id)


@app.delete("/apmt/{id}", dependencies=[Depends(auth.auth0.implicit_scheme)], response_model=schemas.Appointment)
def delete_my_appointment(id: int, db: Session = Depends(get_db), user: Auth0User = Security(auth.auth0.get_user)):
  """endpoint to remove an appointment from db"""
  if not auth.subscriber:
    raise HTTPException(status_code=401, detail="No valid authentication credentials provided")
  db_appointment = repo.get_appointment(db, appointment_id=id)
  if db_appointment is None:
    raise HTTPException(status_code=404, detail="Appointment not found")
  if not repo.appointment_is_owned(db, appointment_id=id, subscriber_id=auth.subscriber.id):
    raise HTTPException(status_code=403, detail="Appointment not owned by subscriber")
  return repo.delete_calendar_appointment(db=db, appointment_id=id)


@app.get("/apmt/public/{slug}", response_model=schemas.AppointmentOut)
def read_public_appointment(slug: str, db: Session = Depends(get_db)):
  """endpoint to retrieve an appointment from db via public link and only expose necessary data"""
  a = repo.get_public_appointment(db, slug=slug)
  s = repo.get_subscriber_by_appointment(db=db, appointment_id=a.id)
  if a is None or s is None:
    raise HTTPException(status_code=404, detail="Appointment not found")
  slots = [schemas.SlotOut(id=sl.id, start=sl.start, duration=sl.duration, attendee_id=sl.attendee_id) for sl in a.slots]
  return schemas.AppointmentOut(id=a.id, title=a.title, details=a.details, slug=a.slug, owner_name=s.name, slots=slots)


@app.put("/apmt/public/{slug}", response_model=schemas.SlotAttendee)
def update_public_appointment_slot(slug: str, s_a: schemas.SlotAttendee, db: Session = Depends(get_db)):
  """endpoint to update a time slot for an appointment via public link and create an event in remote calendar"""
  db_appointment = repo.get_public_appointment(db, slug=slug)
  if db_appointment is None:
    raise HTTPException(status_code=404, detail="Appointment not found")
  db_calendar = repo.get_calendar(db, calendar_id=db_appointment.calendar_id)
  if db_calendar is None:
    raise HTTPException(status_code=404, detail="Calendar not found")
  if not repo.appointment_has_slot(db, appointment_id=db_appointment.id, slot_id=s_a.slot_id):
    raise HTTPException(status_code=404, detail="Time slot not found for Appointment")
  if not repo.slot_is_available(db, slot_id=s_a.slot_id):
    raise HTTPException(status_code=403, detail="Time slot not available anymore")
  slot = repo.get_slot(db=db, slot_id=s_a.slot_id)
  event = schemas.Event(
    title=db_appointment.title,
    start=slot.start.isoformat(),
    end=(slot.start + timedelta(minutes=slot.duration)).isoformat(),
    description=db_appointment.details
  )
  con = CalDavConnector(db_calendar.url, db_calendar.user, db_calendar.password)
  con.create_event(event=event, attendee=s_a.attendee)
  repo.update_slot(db=db, slot_id=s_a.slot_id, attendee=s_a.attendee)
  return schemas.SlotAttendee(slot_id=s_a.slot_id, attendee=s_a.attendee)


@app.get("/serve/ics/{slug}/{slot_id}", response_model=schemas.FileDownload)
def serve_ics(slug: str, slot_id: int, db: Session = Depends(get_db)):
  """endpoint to serve ICS file for time slot to download"""
  db_appointment = repo.get_public_appointment(db, slug=slug)
  if db_appointment is None:
    raise HTTPException(status_code=404, detail="Appointment not found")
  if not repo.appointment_has_slot(db, appointment_id=db_appointment.id, slot_id=slot_id):
    raise HTTPException(status_code=404, detail="Time slot not found for Appointment")
  slot = repo.get_slot(db=db, slot_id=slot_id)
  if slot is None:
    raise HTTPException(status_code=404, detail="Time slot not found")
  organizer = repo.get_subscriber_by_appointment(db=db, appointment_id=db_appointment.id)
  return schemas.FileDownload(
    name="test",
    content_type="text/calendar",
    data=Tools.create_vevent(db_appointment, slot, organizer)
  )<|MERGE_RESOLUTION|>--- conflicted
+++ resolved
@@ -2,20 +2,19 @@
 
 Boot application, authenticate user and provide all API endpoints.
 """
-<<<<<<< HEAD
 import os
 
-from fastapi import Depends, FastAPI, HTTPException
-=======
+from dotenv import load_dotenv
 from fastapi import Depends, FastAPI, HTTPException, Security
->>>>>>> 6b15bf27
 from fastapi.security import OAuth2PasswordBearer
 from fastapi.middleware.cors import CORSMiddleware
 from fastapi.responses import FileResponse
 from fastapi_auth0 import Auth0User
 from datetime import timedelta, datetime
 from tempfile import NamedTemporaryFile
-from .config import config
+
+# load any available .env into env
+load_dotenv()
 
 # database
 from sqlalchemy.orm import Session
@@ -34,11 +33,8 @@
 # allow requests from own frontend running on a different port
 app.add_middleware(
   CORSMiddleware,
-<<<<<<< HEAD
-  allow_origins=[os.getenv('CORS_ORIGIN_URL', 'http://localhost:8080')],
-=======
-  allow_origins=[config('FRONTEND_URL')],
->>>>>>> 6b15bf27
+  # Work around for now :)
+  allow_origins=[os.getenv('FRONTEND_URL', 'http://localhost:8080')],
   allow_credentials=True,
   allow_methods=["*"],
   allow_headers=["*"],
@@ -51,6 +47,12 @@
     yield db
   finally:
     db.close()
+
+
+@app.get("/")
+def health():
+  """Small route with no processing that will be used for health checks"""
+  return {}
 
 
 @app.get("/login", dependencies=[Depends(auth.auth0.implicit_scheme)])
