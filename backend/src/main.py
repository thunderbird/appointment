--- conflicted
+++ resolved
@@ -66,271 +66,5 @@
 )
 
 # Mix in our extra routes
-<<<<<<< HEAD
-app.include_router(google.router, prefix='/google')
-
-def get_db():
-  """run database session"""
-  db = SessionLocal()
-  try:
-    yield db
-  finally:
-    db.close()
-
-
-@app.get("/")
-def health():
-  """Small route with no processing that will be used for health checks"""
-  return {}
-
-
-@app.get("/login", dependencies=[Depends(auth.auth0.implicit_scheme)])
-def login(db: Session = Depends(get_db), user: Auth0User = Security(auth.auth0.get_user)):
-  """endpoint to check frontend authed user and create user if not existing yet"""
-  persisted_user = auth.persist_user(db, user)
-  if not persisted_user:
-    raise HTTPException(status_code=403, detail="User credentials mismatch")
-  return persisted_user
-
-
-@app.put("/me")
-def update_me(data: schemas.SubscriberIn, db: Session = Depends(get_db), subscriber: Subscriber = Depends(get_subscriber)):
-  """endpoint to update data of authenticated subscriber"""
-  if not subscriber:
-    raise HTTPException(status_code=401, detail="No valid authentication credentials provided")
-  me = repo.update_subscriber(db=db, data=data, subscriber_id=subscriber.id)
-  return me
-
-
-@app.get("/me/calendars", response_model=list[schemas.CalendarOut])
-def read_my_calendars(db: Session = Depends(get_db), subscriber: Subscriber = Depends(get_subscriber)):
-  """get all calendar connections of authenticated subscriber"""
-  if not subscriber:
-    raise HTTPException(status_code=401, detail="No valid authentication credentials provided")
-  calendars = repo.get_calendars_by_subscriber(db, subscriber_id=subscriber.id)
-  return [schemas.CalendarOut(id=c.id, title=c.title, color=c.color) for c in calendars]
-
-
-@app.get("/me/appointments", response_model=list[schemas.Appointment])
-def read_my_appointments(db: Session = Depends(get_db), subscriber: Subscriber = Depends(get_subscriber)):
-  """get all appointments of authenticated subscriber"""
-  if not subscriber:
-    raise HTTPException(status_code=401, detail="No valid authentication credentials provided")
-  appointments = repo.get_appointments_by_subscriber(db, subscriber_id=subscriber.id)
-  return appointments
-
-
-@app.post("/cal", response_model=schemas.CalendarOut)
-def create_my_calendar(calendar: schemas.CalendarConnection, db: Session = Depends(get_db), subscriber: Subscriber = Depends(get_subscriber)):
-  """endpoint to add a new calendar connection for authenticated subscriber"""
-  if not subscriber:
-    raise HTTPException(status_code=401, detail="No valid authentication credentials provided")
-  # create calendar
-  cal = repo.create_subscriber_calendar(db=db, calendar=calendar, subscriber_id=subscriber.id)
-  if cal is None:
-    raise HTTPException(status_code=403, detail="Calendar already exists or maximum number of calendars exceeded")
-  return schemas.CalendarOut(id=cal.id, title=cal.title, color=cal.color)
-
-
-@app.get("/cal/{id}", response_model=schemas.CalendarConnectionOut)
-def read_my_calendar(id: int, db: Session = Depends(get_db), subscriber: Subscriber = Depends(get_subscriber)):
-  """endpoint to get a calendar from db"""
-  if not subscriber:
-    raise HTTPException(status_code=401, detail="No valid authentication credentials provided")
-  cal = repo.get_calendar(db, calendar_id=id)
-  if cal is None:
-    raise HTTPException(status_code=404, detail="Calendar not found")
-  if not repo.calendar_is_owned(db, calendar_id=id, subscriber_id=subscriber.id):
-    raise HTTPException(status_code=403, detail="Calendar not owned by subscriber")
-  return schemas.CalendarConnectionOut(id=cal.id, title=cal.title, color=cal.color, provider=cal.provider, url=cal.url, user=cal.user)
-
-
-@app.put("/cal/{id}", response_model=schemas.CalendarOut)
-def update_my_calendar(id: int, calendar: schemas.CalendarConnection, db: Session = Depends(get_db), subscriber: Subscriber = Depends(get_subscriber)):
-  """endpoint to update an existing calendar connection for authenticated subscriber"""
-  if not subscriber:
-    raise HTTPException(status_code=401, detail="No valid authentication credentials provided")
-  if not repo.calendar_exists(db, calendar_id=id):
-    raise HTTPException(status_code=404, detail="Calendar not found")
-  if not repo.calendar_is_owned(db, calendar_id=id, subscriber_id=subscriber.id):
-    raise HTTPException(status_code=403, detail="Calendar not owned by subscriber")
-  cal = repo.update_subscriber_calendar(db=db, calendar=calendar, calendar_id=id)
-  return schemas.CalendarOut(id=cal.id, title=cal.title, color=cal.color)
-
-
-@app.delete("/cal/{id}", response_model=schemas.CalendarOut)
-def delete_my_calendar(id: int, db: Session = Depends(get_db), subscriber: Subscriber = Depends(get_subscriber)):
-  """endpoint to remove a calendar from db"""
-  if not subscriber:
-    raise HTTPException(status_code=401, detail="No valid authentication credentials provided")
-  if not repo.calendar_exists(db, calendar_id=id):
-    raise HTTPException(status_code=404, detail="Calendar not found")
-  if not repo.calendar_is_owned(db, calendar_id=id, subscriber_id=subscriber.id):
-    raise HTTPException(status_code=403, detail="Calendar not owned by subscriber")
-  cal = repo.delete_subscriber_calendar(db=db, calendar_id=id)
-  return schemas.CalendarOut(id=cal.id, title=cal.title, color=cal.color)
-
-
-@app.post("/rmt/calendars", response_model=list[schemas.CalendarConnectionOut])
-def read_caldav_calendars(connection: schemas.CalendarConnection, google_client : GoogleClient = Depends(get_google_client), subscriber: Subscriber = Depends(get_subscriber)):
-  """endpoint to get calendars from a remote CalDAV server"""
-  if not subscriber:
-    raise HTTPException(status_code=401, detail="No valid authentication credentials provided")
-  if connection.provider == CalendarProvider.google:
-    con = GoogleConnector(db=None, google_client=google_client, calendar_id=connection.user, subscriber_id=subscriber.id, google_tkn=subscriber.google_tkn)
-  else:
-    con = CalDavConnector(connection.provider, connection.url, connection.user, connection.password)
-  return con.list_calendars()
-
-
-@app.get("/rmt/cal/{id}/{start}/{end}", response_model=list[schemas.Event])
-def read_caldav_events(id: int, start: str, end: str, db: Session = Depends(get_db), google_client : GoogleClient = Depends(get_google_client), subscriber: Subscriber = Depends(get_subscriber)):
-  """endpoint to get events in a given date range from a remote calendar"""
-  if not subscriber:
-    raise HTTPException(status_code=401, detail="No valid authentication credentials provided")
-  db_calendar = repo.get_calendar(db, calendar_id=id)
-  if db_calendar is None:
-    raise HTTPException(status_code=404, detail="Calendar not found")
-  if db_calendar.provider == CalendarProvider.google:
-    con = GoogleConnector(db=db, google_client=google_client, calendar_id=db_calendar.user, subscriber_id=subscriber.id, google_tkn=subscriber.google_tkn)
-  else:
-    con = CalDavConnector(db_calendar.provider, db_calendar.url, db_calendar.user, db_calendar.password, subscriber.google_tkn)
-  events = con.list_events(start, end)
-  for e in events:
-    e.calendar_title = db_calendar.title
-    e.calendar_color = db_calendar.color
-  return events
-
-
-@app.post("/apmt", response_model=schemas.Appointment)
-def create_my_calendar_appointment(a_s: schemas.AppointmentSlots, db: Session = Depends(get_db), subscriber: Subscriber = Depends(get_subscriber)):
-  """endpoint to add a new appointment with slots for a given calendar"""
-  if not subscriber:
-    raise HTTPException(status_code=401, detail="No valid authentication credentials provided")
-  if not repo.calendar_exists(db, calendar_id=a_s.appointment.calendar_id):
-    raise HTTPException(status_code=404, detail="Calendar not found")
-  if not repo.calendar_is_owned(db, calendar_id=a_s.appointment.calendar_id, subscriber_id=subscriber.id):
-    raise HTTPException(status_code=403, detail="Calendar not owned by subscriber")
-  return repo.create_calendar_appointment(db=db, appointment=a_s.appointment, slots=a_s.slots)
-
-
-@app.get("/apmt/{id}", response_model=schemas.Appointment)
-def read_my_appointment(id: str, db: Session = Depends(get_db), subscriber: Subscriber = Depends(get_subscriber)):
-  """endpoint to get an appointment from db by id"""
-  if not subscriber:
-    raise HTTPException(status_code=401, detail="No valid authentication credentials provided")
-  db_appointment = repo.get_appointment(db, appointment_id=id)
-  if db_appointment is None:
-    raise HTTPException(status_code=404, detail="Appointment not found")
-  if not repo.appointment_is_owned(db, appointment_id=id, subscriber_id=subscriber.id):
-    raise HTTPException(status_code=403, detail="Appointment not owned by subscriber")
-  return db_appointment
-
-
-@app.put("/apmt/{id}", response_model=schemas.Appointment)
-def update_my_appointment(id: int, a_s: schemas.AppointmentSlots, db: Session = Depends(get_db), subscriber: Subscriber = Depends(get_subscriber)):
-  """endpoint to update an existing appointment with slots"""
-  if not subscriber:
-    raise HTTPException(status_code=401, detail="No valid authentication credentials provided")
-  db_appointment = repo.get_appointment(db, appointment_id=id)
-  if db_appointment is None:
-    raise HTTPException(status_code=404, detail="Appointment not found")
-  if not repo.appointment_is_owned(db, appointment_id=id, subscriber_id=subscriber.id):
-    raise HTTPException(status_code=403, detail="Appointment not owned by subscriber")
-  return repo.update_calendar_appointment(db=db, appointment=a_s.appointment, slots=a_s.slots, appointment_id=id)
-
-
-@app.delete("/apmt/{id}", response_model=schemas.Appointment)
-def delete_my_appointment(id: int, db: Session = Depends(get_db), subscriber: Subscriber = Depends(get_subscriber)):
-  """endpoint to remove an appointment from db"""
-  if not subscriber:
-    raise HTTPException(status_code=401, detail="No valid authentication credentials provided")
-  db_appointment = repo.get_appointment(db, appointment_id=id)
-  if db_appointment is None:
-    raise HTTPException(status_code=404, detail="Appointment not found")
-  if not repo.appointment_is_owned(db, appointment_id=id, subscriber_id=subscriber.id):
-    raise HTTPException(status_code=403, detail="Appointment not owned by subscriber")
-  return repo.delete_calendar_appointment(db=db, appointment_id=id)
-
-
-@app.get("/apmt/public/{slug}", response_model=schemas.AppointmentOut)
-def read_public_appointment(slug: str, db: Session = Depends(get_db)):
-  """endpoint to retrieve an appointment from db via public link and only expose necessary data"""
-  a = repo.get_public_appointment(db, slug=slug)
-  s = repo.get_subscriber_by_appointment(db=db, appointment_id=a.id)
-  if a is None or s is None:
-    raise HTTPException(status_code=404, detail="Appointment not found")
-  slots = [schemas.SlotOut(id=sl.id, start=sl.start, duration=sl.duration, attendee_id=sl.attendee_id) for sl in a.slots]
-  return schemas.AppointmentOut(id=a.id, title=a.title, details=a.details, slug=a.slug, owner_name=s.name, slots=slots)
-
-
-@app.put("/apmt/public/{slug}", response_model=schemas.SlotAttendee)
-def update_public_appointment_slot(slug: str, s_a: schemas.SlotAttendee, db: Session = Depends(get_db), google_client : GoogleClient = Depends(get_google_client)):
-  """endpoint to update a time slot for an appointment via public link and create an event in remote calendar"""
-  db_appointment = repo.get_public_appointment(db, slug=slug)
-  if db_appointment is None:
-    raise HTTPException(status_code=404, detail="Appointment not found")
-  db_calendar = repo.get_calendar(db, calendar_id=db_appointment.calendar_id)
-  if db_calendar is None:
-    raise HTTPException(status_code=404, detail="Calendar not found")
-  if not repo.appointment_has_slot(db, appointment_id=db_appointment.id, slot_id=s_a.slot_id):
-    raise HTTPException(status_code=404, detail="Time slot not found for Appointment")
-  if not repo.slot_is_available(db, slot_id=s_a.slot_id):
-    raise HTTPException(status_code=403, detail="Time slot not available anymore")
-  if not validators.email(s_a.attendee.email):
-    raise HTTPException(status_code=400, detail="No valid email provided")
-  slot = repo.get_slot(db=db, slot_id=s_a.slot_id)
-  event = schemas.Event(
-    title=db_appointment.title,
-    start=slot.start.isoformat(),
-    end=(slot.start + timedelta(minutes=slot.duration)).isoformat(),
-    description=db_appointment.details,
-    location=EventLocation(
-      type=db_appointment.location_type,
-      suggestions=db_appointment.location_suggestions,
-      selected=db_appointment.location_selected,
-      name=db_appointment.location_name,
-      url=db_appointment.location_url,
-      phone=db_appointment.location_phone
-    )
-  )
-  # grab the subscriber
-  organizer = repo.get_subscriber_by_appointment(db=db, appointment_id=db_appointment.id)
-
-  # create remote event
-  if db_calendar.provider == CalendarProvider.google:
-    con = GoogleConnector(db=db, google_client=google_client, calendar_id=db_calendar.user, subscriber_id=organizer.id, google_tkn=organizer.google_tkn)
-  else:
-    con = CalDavConnector(db_calendar.provider, db_calendar.url, db_calendar.user, db_calendar.password, organizer.google_tkn)
-  con.create_event(event=event, attendee=s_a.attendee, organizer=organizer)
-
-  # update appointment slot data
-  repo.update_slot(db=db, slot_id=s_a.slot_id, attendee=s_a.attendee)
-
-  # send mail with .ics attachment to attendee
-  Tools().send_vevent(db_appointment, slot, organizer, s_a.attendee)
-
-  return schemas.SlotAttendee(slot_id=s_a.slot_id, attendee=s_a.attendee)
-
-
-@app.get("/serve/ics/{slug}/{slot_id}", response_model=schemas.FileDownload)
-def serve_ics(slug: str, slot_id: int, db: Session = Depends(get_db)):
-  """endpoint to serve ICS file for time slot to download"""
-  db_appointment = repo.get_public_appointment(db, slug=slug)
-  if db_appointment is None:
-    raise HTTPException(status_code=404, detail="Appointment not found")
-  if not repo.appointment_has_slot(db, appointment_id=db_appointment.id, slot_id=slot_id):
-    raise HTTPException(status_code=404, detail="Time slot not found for Appointment")
-  slot = repo.get_slot(db=db, slot_id=slot_id)
-  if slot is None:
-    raise HTTPException(status_code=404, detail="Time slot not found")
-  organizer = repo.get_subscriber_by_appointment(db=db, appointment_id=db_appointment.id)
-  return schemas.FileDownload(
-    name="invite",
-    content_type="text/calendar",
-    data=Tools().create_vevent(appointment=db_appointment, slot=slot, organizer=organizer).decode("utf-8")
-  )
-=======
 app.include_router(api.router)
-app.include_router(google.router, prefix='/google')
->>>>>>> 745b5f04
+app.include_router(google.router, prefix='/google')