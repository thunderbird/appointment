--- conflicted
+++ resolved
@@ -45,6 +45,7 @@
 
   deploy-iac:
     needs: detect-changes
+    
     if: needs.detect-changes.outputs.deploy-iac == 'true'
     environment: staging
     runs-on: ubuntu-latest
@@ -118,14 +119,11 @@
     needs:
       - detect-changes
       - deploy-iac
-<<<<<<< HEAD
+
     if: |
       always() &&
       (needs.deploy-iac.result == 'success' || needs.deploy-iac.result == 'skipped') &&
       needs.detect-changes.outputs.deploy-frontend == 'true'
-=======
-    if: always() && needs.detect-changes.outputs.deploy-app == 'true'
->>>>>>> 501e5431
     environment: staging
     runs-on: ubuntu-latest
     env:
@@ -201,14 +199,11 @@
     needs: 
       - detect-changes
       - deploy-iac
-<<<<<<< HEAD
+
     if: |
       always() &&
       (needs.deploy-iac.result == 'success' || needs.deploy-iac.result == 'skipped') &&
       needs.detect-changes.outputs.deploy-backend == 'true'
-=======
-    if: always() && needs.detect-changes.outputs.deploy-app == 'true'
->>>>>>> 501e5431
     environment: staging
     runs-on: ubuntu-latest
     env:
@@ -287,13 +282,11 @@
       - detect-changes
       - deploy-backend
       - deploy-frontend
-<<<<<<< HEAD
+
     if: |
       needs.detect-changes.outputs.deploy-backend == 'true' &&
       needs.detect-changes.outputs.deploy-frontend == 'true'
-=======
-    if: always() && needs.detect-changes.outputs.deploy-app == 'true'
->>>>>>> 501e5431
+
     environment: staging
     runs-on: ubuntu-latest
     steps:
