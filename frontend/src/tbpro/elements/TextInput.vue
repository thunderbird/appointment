--- conflicted
+++ resolved
@@ -33,11 +33,7 @@
   required?: boolean;
   disabled?: boolean;
 }
-<<<<<<< HEAD
 const props = withDefaults(defineProps<Props>(), {
-=======
-withDefaults(defineProps<Props>(), {
->>>>>>> 83243e18
   type: 'text',
   help: null,
   remoteError: null,
@@ -50,14 +46,11 @@
 defineEmits(['submit']);
 defineExpose({ focus });
 
-<<<<<<< HEAD
 // Calculate padding left for the actual input considering prefix width and existing padding
 const inputPaddingLeft = computed(() => {
   return props.prefix ? `${inputPrefixWidth.value+12}px` : '12px';
 });
 
-=======
->>>>>>> 83243e18
 const onInvalid = (evt: HTMLInputElementEvent) => {
   isInvalid.value = true;
   isDirty.value = true;
@@ -79,7 +72,6 @@
       <slot/>
       <span v-if="required && model?.length === 0" class="required">*</span>
     </span>
-<<<<<<< HEAD
     <div class="tbpro-input">
       <span v-if="prefix" ref="inputPrefix" class="prefix">{{ prefix }}</span>
       <input
@@ -97,22 +89,6 @@
         :style="{ paddingLeft: inputPaddingLeft }"
       />
     </div>
-=======
-    <input
-      class="tbpro-input"
-      v-model="model"
-      :class="{'dirty': isDirty}"
-      :type="type"
-      :id="name"
-      :name="name"
-      :disabled="disabled"
-      :placeholder="placeholder"
-      :required="required"
-      @invalid="onInvalid"
-      @change="onChange"
-      ref="inputRef"
-    />
->>>>>>> 83243e18
     <span v-if="isInvalid" class="help-label invalid">
       {{ validationMessage }}
     </span>
@@ -163,8 +139,6 @@
   color: var(--colour-ti-critical);
 }
 
-
-<<<<<<< HEAD
 .tbpro-input {
   display: inline-block;
   position: relative;
@@ -177,19 +151,6 @@
     line-height: var(--line-height-input);
     color: var(--colour-ti-muted);
     user-select: none;
-=======
-  &:focus:enabled {
-    border-radius: 0.125rem;
-  }
-
-  &.dirty:invalid {
-    --colour-btn-border: var(--colour-ti-critical);
-  }
-
-  &:disabled {
-    filter: grayscale(50%);
-    cursor: not-allowed;
->>>>>>> 83243e18
   }
 
   input {
