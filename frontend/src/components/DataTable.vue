--- conflicted
+++ resolved
@@ -4,11 +4,7 @@
  */
 import { useI18n } from 'vue-i18n';
 import { computed, ref, toRefs } from 'vue';
-<<<<<<< HEAD
-import { TableDataButtonType, TableDataType } from '@/definitions';
-=======
 import { TableDataButtonType, TableDataType, TooltipPosition } from '@/definitions';
->>>>>>> b9d0fcf3
 import {
   TableDataRow, TableDataColumn, TableFilter, HTMLInputElementEvent,
 } from '@/models';
@@ -28,10 +24,6 @@
   dataList: TableDataRow[], // List of data to be displayed
   filters?: TableFilter[], // List of filters to be displayed
   loading: boolean, // Displays a loading spinner
-<<<<<<< HEAD
-}
-const props = defineProps<Props>();
-=======
   showPagination: boolean;
 }
 
@@ -39,7 +31,6 @@
   filters: null,
   showPagination: true,
 });
->>>>>>> b9d0fcf3
 
 const {
   dataList, dataKey, columns, dataName, allowMultiSelect, loading,
