<template>
  <header>
    <!-- Silence for now -->
  </header>
<<<<<<< HEAD
</template>

<script setup>
import { inject } from 'vue';
import { useI18n } from 'vue-i18n';
import PrimaryButton from '@/elements/PrimaryButton';

const { t } = useI18n();
const login = inject('login');

</script>
=======
</template>
>>>>>>> 690eb7eb
<|MERGE_RESOLUTION|>--- conflicted
+++ resolved
@@ -2,18 +2,4 @@
   <header>
     <!-- Silence for now -->
   </header>
-<<<<<<< HEAD
-</template>
-
-<script setup>
-import { inject } from 'vue';
-import { useI18n } from 'vue-i18n';
-import PrimaryButton from '@/elements/PrimaryButton';
-
-const { t } = useI18n();
-const login = inject('login');
-
-</script>
-=======
-</template>
->>>>>>> 690eb7eb
+</template>