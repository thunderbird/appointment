--- conflicted
+++ resolved
@@ -339,13 +339,9 @@
         <primary-button
           v-if="user.myLink && existing"
           :label="t('label.shareMyLink')"
-<<<<<<< HEAD
+          class="btn-copy"
           :copy="user.myLink"
-=======
-          class="btn-copy"
-          :copy="user.data.signedUrl"
           :title="t('label.copy')"
->>>>>>> f77581b8
         />
       </div>
     </div>
