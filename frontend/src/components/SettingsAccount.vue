--- conflicted
+++ resolved
@@ -150,14 +150,9 @@
 </template>
 
 <script setup>
-<<<<<<< HEAD
 import {
-  ref, inject, onMounted, watch, computed,
+  ref, inject, onMounted, computed,
 } from 'vue';
-import { useI18n } from 'vue-i18n';
-=======
-import { ref, inject, onMounted } from 'vue';
->>>>>>> 373a058c
 import { useAuth0 } from '@auth0/auth0-vue';
 import { useI18n } from 'vue-i18n';
 import { useRouter } from 'vue-router';
