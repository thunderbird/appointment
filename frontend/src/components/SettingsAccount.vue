--- conflicted
+++ resolved
@@ -349,15 +349,7 @@
     return;
   }
 
-<<<<<<< HEAD
-  if (auth0) {
-    await logout();
-  } else {
-    await router.push('/');
-  }
-=======
   await router.push('/');
->>>>>>> 690eb7eb
 };
 
 </script>