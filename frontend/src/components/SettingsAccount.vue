<template>
  <div class="flex flex-col gap-8">
    <div class="text-3xl font-thin text-gray-500 dark:text-gray-200">{{ t('heading.accountSettings') }}</div>
    <div class="flex max-w-3xl flex-col pl-6">
      <div class="text-xl">{{ t('heading.profile') }}</div>
      <label class="mt-4 flex items-center pl-4">
        <div class="w-full max-w-2xs">{{ t('label.username') }}</div>
        <div class="w-full">
          <input
            v-model="activeUsername"
            type="text"
            class="w-full rounded-md"
            :class="{ '!border-red-500': errorUsername }"
          />
          <div v-if="errorUsername" class="text-sm text-red-500">
            {{ t('error.usernameIsNotAvailable') }}
          </div>
        </div>
      </label>
      <label class="tooltip-label mt-4 flex items-center pl-4">
        <div class="flex w-full max-w-2xs gap-2">{{ t('label.preferredEmail') }}
          <span class="relative cursor-help" role="tooltip" aria-labelledby="preferred-email-help-tooltip">
          <icon-info-circle class="tooltip-icon w-4" aria-hidden="true"/>
            <span class="tooltip hidden">
              <transition>
                  <tool-tip id="preferred-email-help-tooltip" class="tooltip left-[-8.5rem]  w-72" :content="t('text.preferredEmailHelp')"/>
              </transition>
            </span>
        </span>
        </div>
        <select v-model="activePreferredEmail" class="w-full rounded-md">
          <option v-for="email in availableEmails" :key="email" :value="email">{{ email }}</option>
        </select>
      </label>
      <label class="mt-4 flex items-center pl-4">
        <div class="w-full max-w-2xs">{{ t('label.displayName') }}</div>
        <input
          v-model="activeDisplayName"
          type="text"
          class="w-full rounded-md"
        />
      </label>
      <label class="mt-6 flex items-center pl-4">
        <div class="w-full max-w-2xs">{{ t('label.myLink') }}</div>
        <div class="flex w-full items-center justify-between gap-4">
          <div class="relative w-full">
            <input
              :value="user.myLink"
              type="text"
              class="mr-2 w-full rounded-md pr-7"
              readonly
            />
            <a
              :href="user.myLink"
              target="_blank"
              class="absolute right-1.5 top-1/2 -translate-y-1/2 text-gray-500"
            >
              <icon-external-link class="size-5"/>
            </a>
          </div>
<<<<<<< HEAD
          <text-button :tooltip="t('label.copyLink')" :copy="user.myLink"/>
=======
          <text-button
            class="btn-copy"
            :label="t('label.copyLink')"
            :copy="user.data.signedUrl"
            :title="t('label.copy')"
          />
>>>>>>> f77581b8
        </div>
      </label>
      <div class="mt-6 flex gap-4 self-end">
        <secondary-button
          :label="t('label.refreshLink')"
          class="btn-refresh !text-teal-500"
          @click="refreshLink"
          :title="t('label.refresh')"
        />
        <secondary-button
          :label="t('label.saveChanges')"
          class="btn-save !text-teal-500"
          @click="updateUserCheckForConfirmation"
          :title="t('label.save')"
        />
      </div>
    </div>
    <div class="pl-6">
      <div class="text-xl">{{ t('heading.accountData') }}</div>
      <div class="mt-4 pl-4">
        <primary-button
          :label="t('label.downloadYourData')"
          class="btn-download"
          @click="downloadData"
          :title="t('label.download')"
        />
      </div>
    </div>
    <div class="pl-6">
      <div class="text-xl">{{ t('heading.accountDeletion') }}</div>
      <div class="mt-4 pl-4">
        <caution-button
          :label="t('label.deleteYourAccount')"
          class="btn-delete"
          @click="deleteAccount"
          :title="t('label.delete')"
        />
      </div>
    </div>
  </div>
  <!-- Refresh link confirmation modal -->
  <ConfirmationModal
    :open="refreshLinkModalOpen"
    :title="t('label.refreshLink')"
    :message="t('text.refreshLinkNotice')"
    :confirm-label="t('label.refresh')"
    :cancel-label="t('label.cancel')"
    @confirm="() => refreshLinkConfirm()"
    @close="closeModals"
  ></ConfirmationModal>
  <!-- Update username confirmation modal -->
  <ConfirmationModal
    :open="updateUsernameModalOpen"
    :title="t('label.updateUsername')"
    :message="t('text.updateUsernameNotice')"
    :confirm-label="t('label.saveChanges')"
    :cancel-label="t('label.cancel')"
    @confirm="() => updateUser()"
    @close="closeModals"
  ></ConfirmationModal>
  <!-- Account download modal -->
  <ConfirmationModal
    :open="downloadAccountModalOpen"
    :title="t('label.accountData')"
    :message="t('text.accountDataNotice')"
    :confirm-label="t('label.continue')"
    :cancel-label="t('label.cancel')"
    @confirm="actuallyDownloadData"
    @close="closeModals"
  ></ConfirmationModal>
  <!-- Account deletion modals -->
  <ConfirmationModal
    :open="deleteAccountFirstModalOpen"
    :title="t('label.deleteYourAccount')"
    :message="t('text.accountDeletionWarning')"
    :confirm-label="t('label.deleteYourAccount')"
    :cancel-label="t('label.cancel')"
    :use-caution-button="true"
    @confirm="actuallyDeleteAccount"
    @close="closeModals"
  ></ConfirmationModal>
</template>

<script setup>
import {
  ref, inject, onMounted,
} from 'vue';
import { useI18n } from 'vue-i18n';
import { useRouter } from 'vue-router';
import { useUserStore } from '@/stores/user-store';
import CautionButton from '@/elements/CautionButton.vue';
import ConfirmationModal from '@/components/ConfirmationModal.vue';
import PrimaryButton from '@/elements/PrimaryButton.vue';
import SecondaryButton from '@/elements/SecondaryButton.vue';
import TextButton from '@/elements/TextButton.vue';

// icons
import { IconExternalLink, IconInfoCircle } from '@tabler/icons-vue';

// stores
import { useExternalConnectionsStore } from '@/stores/external-connections-store';
import ToolTip from '@/elements/ToolTip.vue';
import { useScheduleStore } from '@/stores/schedule-store';

// component constants
const { t } = useI18n({ useScope: 'global' });
const call = inject('call');
const router = useRouter();
const user = useUserStore();
const schedule = useScheduleStore();
const externalConnectionsStore = useExternalConnectionsStore();

const activeUsername = ref(user.data.username);
const activeDisplayName = ref(user.data.name);
const downloadAccountModalOpen = ref(false);
const deleteAccountFirstModalOpen = ref(false);
const deleteAccountSecondModalOpen = ref(false);
const refreshLinkModalOpen = ref(false);
const updateUsernameModalOpen = ref(false);
const availableEmails = ref([user.data.preferredEmail]);
const activePreferredEmail = ref(user.data.preferredEmail);

const closeModals = () => {
  downloadAccountModalOpen.value = false;
  deleteAccountFirstModalOpen.value = false;
  deleteAccountSecondModalOpen.value = false;
  refreshLinkModalOpen.value = false;
  updateUsernameModalOpen.value = false;
};

const getAvailableEmails = async () => {
  const { data } = await call('account/available-emails').get().json();
  if (!data || !data.value) {
    availableEmails.value = [];
  }

  availableEmails.value = data.value;
};

const refreshData = async () => Promise.all([
  user.updateSignedUrl(call),
  schedule.fetch(call, true),
  externalConnectionsStore.fetch(call),
  getAvailableEmails(),
]);

// save user data
const errorUsername = ref(false);
const updateUser = async () => {
  const inputData = {
    username: activeUsername.value,
    name: activeDisplayName.value,
    secondary_email: activePreferredEmail.value,
  };
  const { data, error } = await call('me').put(inputData).json();
  if (!error.value) {
    // update user in store
    user.updateProfile(data.value);
    await user.updateSignedUrl(call);
    errorUsername.value = false;
    // TODO show some confirmation
    await refreshData();
  } else {
    errorUsername.value = true;
  }

  closeModals();
};

/**
 * Check if the username has been changed, and open a modal to warn the user their short link is going to change
 * If it didn't change, then just update the user immediately.
 */
const updateUserCheckForConfirmation = async () => {
  if (activeUsername.value !== user.data.username) {
    updateUsernameModalOpen.value = true;
    return;
  }

  await updateUser();
};

onMounted(async () => {
  await refreshData();
});

const downloadData = async () => {
  downloadAccountModalOpen.value = true;
};

const deleteAccount = async () => {
  deleteAccountFirstModalOpen.value = true;
};

const refreshLink = async () => {
  refreshLinkModalOpen.value = true;
};

const refreshLinkConfirm = async () => {
  await user.changeSignedUrl(call);
  await refreshData();
  closeModals();
};

/**
 * Request a data download, and prompt the user to download the data.
 * @returns {Promise<void>}
 */
const actuallyDownloadData = async () => {
  const { data } = await call('account/download').get().blob();
  if (!data || !data.value) {
    // TODO: show error
    // console.error('Failed to download blob!!');
    return;
  }
  // Data is a ref to our new blob
  const fileObj = window.URL.createObjectURL(data.value);
  window.location.assign(fileObj);

  closeModals();
};

/**
 * Request an account deletion, and then log out.
 * @returns {Promise<void>}
 */
const actuallyDeleteAccount = async () => {
  deleteAccountSecondModalOpen.value = false;

  const { error } = await call('account/delete').delete();

  if (error.value) {
    // TODO: show error
    // console.warn('ERROR: ', error.value);
    return;
  }

  // We can't logout since we've deleted the user by now, so just delete local storage data.
  await user.$reset();
  await router.push('/');
};

</script>
<style scoped>

/* If the device does not support hover (i.e. mobile) then make it activate on focus within */
@media (hover: none) {
  .tooltip-label:focus-within .tooltip {
    display: block;
  }
}

.tooltip-icon:hover ~ .tooltip {
  display: block;
}

</style><|MERGE_RESOLUTION|>--- conflicted
+++ resolved
@@ -58,16 +58,12 @@
               <icon-external-link class="size-5"/>
             </a>
           </div>
-<<<<<<< HEAD
-          <text-button :tooltip="t('label.copyLink')" :copy="user.myLink"/>
-=======
           <text-button
             class="btn-copy"
-            :label="t('label.copyLink')"
-            :copy="user.data.signedUrl"
+            :tooltip="t('label.copyLink')"
+            :copy="user.myLink"
             :title="t('label.copy')"
           />
->>>>>>> f77581b8
         </div>
       </label>
       <div class="mt-6 flex gap-4 self-end">
