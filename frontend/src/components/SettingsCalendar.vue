--- conflicted
+++ resolved
@@ -1,5 +1,5 @@
 <script setup lang="ts">
-import { CalendarManagementType, CalendarProviders } from '@/definitions';
+import { CalendarManagementType, CalendarProviders, MetricEvents } from '@/definitions';
 import { IconArrowRight } from '@tabler/icons-vue';
 import {
   ref, reactive, inject, onMounted, computed,
@@ -16,6 +16,7 @@
 import GoogleCalendarButton from '@/elements/GoogleCalendarButton.vue';
 import PrimaryButton from '@/elements/PrimaryButton.vue';
 import SecondaryButton from '@/elements/SecondaryButton.vue';
+import { posthog, usePosthog } from '@/composables/posthog';
 
 // component constants
 const { t } = useI18n({ useScope: 'global' });
@@ -77,6 +78,17 @@
   loading.value = false;
 };
 
+/**
+ * Send off some metrics
+ * @param event {MetricEvents}
+ * @param properties {Object}
+ */
+const sendMetrics = (event, properties = {}) => {
+  if (usePosthog) {
+    posthog.capture(event, properties);
+  }
+};
+
 // set input mode for adding or editing
 const addCalendar = (provider: number) => {
   inputMode.value = InputModes.Add;
@@ -88,6 +100,7 @@
   await calendarStore.connectCalendar(call, id);
   await refreshData();
   resetInput();
+  sendMetrics(MetricEvents.ConnectCalendar, { provider: calendarStore.calendarById(id)?.provider });
 };
 const disconnectCalendar = async (id: number) => {
   loading.value = true;
@@ -95,12 +108,19 @@
   await calendarStore.disconnectCalendar(call, id);
   await refreshData();
   resetInput();
+  sendMetrics(MetricEvents.DisconnectCalendar, { provider: calendarStore.calendarById(id)?.provider });
 };
 const syncCalendars = async () => {
-  loading.value = true;
+loading.value = true;
+
+  const oldCount = calendarStore.calendars.value.length;
 
   await calendarStore.syncCalendars(call);
   await refreshData();
+
+  const newCount = calendarStore.calendars.value.length;
+
+  sendMetrics(MetricEvents.DisconnectCalendar, { oldCount, newCount });
 };
 const editCalendar = async (id: number) => {
   loading.value = true;
@@ -132,6 +152,10 @@
 // do save calendar data
 const saveCalendar = async () => {
   loading.value = true;
+
+  if (inputMode.value === inputModes.add) {
+    sendMetrics(MetricEvents.AddCalendar, { provider: calendarInput.data.provider });
+  }
 
   // add new caldav calendar
   if (isCalDav.value && inputMode.value === InputModes.Add) {
@@ -149,10 +173,13 @@
     await calendarStore.connectGoogleCalendar(call, calendarInput.data.user);
     return;
   }
+
   // edit existing calendar connection
-  if (inputMode.value === InputModes.Edit) {
+  if (inputMode.value === inputModes.edit) {
     await call(`cal/${calendarInput.id}`).put(calendarInput.data);
-  }
+    sendMetrics(MetricEvents.EditCalendar, { provider: calendarInput.data.provider });
+  }
+
   // refresh list of calendars
   await refreshData();
   resetInput();
@@ -427,257 +454,5 @@
   :useCautionButton="true"
   @confirm="deleteCalendarConfirm"
   @close="closeModals"
-<<<<<<< HEAD
-></ConfirmationModal>
-</template>
-
-<script setup>
-import { calendarManagementType, MetricEvents } from '@/definitions';
-import { IconArrowRight } from '@tabler/icons-vue';
-import {
-  ref, reactive, inject, onMounted, computed,
-} from 'vue';
-import { useI18n } from 'vue-i18n';
-import { useRoute, useRouter } from 'vue-router';
-import AlertBox from '@/elements/AlertBox';
-import CalendarManagement from '@/components/CalendarManagement.vue';
-import GoogleCalendarButton from '@/elements/GoogleCalendarButton';
-import PrimaryButton from '@/elements/PrimaryButton';
-import SecondaryButton from '@/elements/SecondaryButton';
-import ConfirmationModal from '@/components/ConfirmationModal.vue';
-import { useCalendarStore } from '@/stores/calendar-store';
-import CautionButton from '@/elements/CautionButton.vue';
-import { posthog, usePosthog } from '@/composables/posthog';
-
-// component constants
-const { t } = useI18n({ useScope: 'global' });
-const call = inject('call');
-const refresh = inject('refresh');
-const calendarStore = useCalendarStore();
-
-const calendarConnectError = ref('');
-
-const deleteCalendarModalOpen = ref(false);
-const deleteCalendarModalTarget = ref(null);
-
-// Temp until we get a store solution rolling
-const loading = ref(false);
-
-// handle calendar user input to add or edit calendar connections
-const inputModes = {
-  hidden: 0,
-  add: 1,
-  edit: 2,
-};
-const inputMode = ref(inputModes.hidden);
-const addMode = computed(() => inputMode.value === inputModes.add);
-const editMode = computed(() => inputMode.value === inputModes.edit);
-
-// supported calendar providers
-const calendarProviders = {
-  caldav: 1,
-  google: 2,
-};
-const defaultCalendarInput = {
-  provider: calendarProviders.caldav,
-  title: '',
-  color: '',
-  url: '',
-  user: '',
-  password: '',
-};
-const calendarInput = reactive({
-  id: null,
-  data: { ...defaultCalendarInput },
-});
-const isCalDav = computed(() => calendarInput.data.provider === calendarProviders.caldav);
-const isGoogle = computed(() => calendarInput.data.provider === calendarProviders.google);
-
-const closeModals = async () => {
-  deleteCalendarModalTarget.value = null;
-  deleteCalendarModalOpen.value = false;
-};
-
-const refreshData = async () => {
-  // Invalidate our calendar store
-  await calendarStore.$reset();
-  await refresh();
-  loading.value = false;
-};
-
-// clear input fields
-const resetInput = () => {
-  calendarInput.id = null;
-  calendarInput.data = { ...defaultCalendarInput };
-  inputMode.value = inputModes.hidden;
-  loading.value = false;
-};
-
-/**
- * Send off some metrics
- * @param event {MetricEvents}
- * @param properties {Object}
- */
-const sendMetrics = (event, properties = {}) => {
-  if (usePosthog) {
-    posthog.capture(event, properties);
-  }
-};
-
-// set input mode for adding or editing
-const addCalendar = (provider) => {
-  inputMode.value = inputModes.add;
-  calendarInput.data.provider = provider;
-};
-const connectCalendar = async (id) => {
-  loading.value = true;
-
-  await calendarStore.connectCalendar(call, id);
-  await refreshData();
-  await resetInput();
-
-  sendMetrics(MetricEvents.ConnectCalendar, { provider: calendarStore.calendarById(id)?.provider });
-};
-const disconnectCalendar = async (id) => {
-  loading.value = true;
-
-  await calendarStore.disconnectCalendar(call, id);
-  await refreshData();
-  await resetInput();
-
-  sendMetrics(MetricEvents.DisconnectCalendar, { provider: calendarStore.calendarById(id)?.provider });
-};
-const syncCalendars = async () => {
-  loading.value = true;
-
-  const oldCount = calendarStore.calendars.value.length;
-
-  await calendarStore.syncCalendars(call);
-  await refreshData();
-
-  const newCount = calendarStore.calendars.value.length;
-
-  sendMetrics(MetricEvents.DisconnectCalendar, { oldCount, newCount });
-};
-const editCalendar = async (id) => {
-  loading.value = true;
-
-  inputMode.value = inputModes.edit;
-  calendarInput.id = id;
-  const { data } = await call(`cal/${id}`).get().json();
-  Object.keys(data.value).forEach((attr) => {
-    calendarInput.data[attr] = data.value[attr];
-  });
-
-  loading.value = false;
-};
-
-const deleteCalendar = async (id) => {
-  deleteCalendarModalTarget.value = id;
-  deleteCalendarModalOpen.value = true;
-};
-
-// do remove a given calendar connection
-const deleteCalendarConfirm = async () => {
-  loading.value = true;
-
-  // Send the metric before we delete it!
-  sendMetrics(MetricEvents.DeleteCalendar, { provider: calendarStore.calendarById(deleteCalendarModalTarget.value)?.provider });
-
-  await call(`cal/${deleteCalendarModalTarget.value}`).delete();
-  await refreshData();
-  await closeModals();
-};
-
-// do save calendar data
-const saveCalendar = async () => {
-  loading.value = true;
-
-  if (inputMode.value === inputModes.add) {
-    sendMetrics(MetricEvents.AddCalendar, { provider: calendarInput.data.provider });
-  }
-
-  // add new caldav calendar
-  if (isCalDav.value && inputMode.value === inputModes.add) {
-    const { error, data } = await call('cal').post(calendarInput.data).json();
-    if (error.value) {
-      calendarConnectError.value = data.value?.detail?.message;
-      loading.value = false;
-      // Show them the error message because I haven't thought this ux process through.
-      window.scrollTo(0, 0);
-      return;
-    }
-  }
-  // add all google calendars connected to given gmail address
-  if (isGoogle.value && inputMode.value === inputModes.add) {
-    await calendarStore.connectGoogleCalendar(call, calendarInput.data.user);
-    return;
-  }
-
-  // edit existing calendar connection
-  if (inputMode.value === inputModes.edit) {
-    await call(`cal/${calendarInput.id}`).put(calendarInput.data);
-    sendMetrics(MetricEvents.EditCalendar, { provider: calendarInput.data.provider });
-  }
-
-  // refresh list of calendars
-  await refreshData();
-  resetInput();
-};
-
-// discover calendars by principal
-const principal = reactive({
-  url: '',
-  user: '',
-  password: '',
-});
-const processPrincipal = ref(false);
-const searchResultCalendars = ref([]);
-const getRemoteCalendars = async () => {
-  processPrincipal.value = true;
-  const { error, data } = await call('rmt/calendars').post(principal);
-  searchResultCalendars.value = !error.value ? JSON.parse(data.value) : [];
-  processPrincipal.value = false;
-};
-
-// fill input form with data from principal discovery
-const assignCalendar = (title, url) => {
-  inputMode.value = inputModes.add;
-  calendarInput.data.title = title;
-  calendarInput.data.url = url;
-  calendarInput.data.user = principal.user;
-  calendarInput.data.password = principal.password;
-};
-
-// preset of available calendar colors
-const colors = [
-  '#ff7b91',
-  '#fe64b6',
-  '#c276c5',
-  '#b865ff',
-  '#8fa5ff',
-  '#64c2d0',
-  '#64bead',
-  '#73c690',
-  '#e0ad6a',
-  '#ff8b67',
-];
-
-// initially load data when component gets remounted
-onMounted(async () => {
-  const route = useRoute();
-  const router = useRouter();
-
-  // Error should be a string value, so don't worry about any obj deconstruction.
-  if (route.query.error) {
-    calendarConnectError.value = route.query.error;
-    await router.replace(route.path);
-  }
-
-  await refresh();
-});
-</script>
-=======
 ></confirmation-modal>
-</template>
->>>>>>> d5e4979b
+</template>