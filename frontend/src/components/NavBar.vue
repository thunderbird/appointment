--- conflicted
+++ resolved
@@ -38,11 +38,6 @@
       <drop-down class="self-center">
         <template #trigger>
           <div
-<<<<<<< HEAD
-            class="w-12 h-12 mr-4 flex-center rounded-full bg-teal-500 text-lg font-normal text-white"
-          >
-            {{ initials(user.data.name) }}
-=======
             class="w-12 h-12 mr-4 self-center flex-center rounded-full text-lg bg-white font-normal text-white"
             :class="{'bg-teal-500': user.data.avatarUrl === null}"
           >
@@ -52,7 +47,6 @@
             <span v-else>
               <img class="rounded-full w-[48px] h-[48px]" :alt="initials(user.data.name)" :src="user.data.avatarUrl"/>
             </span>
->>>>>>> 690eb7eb
           </div>
         </template>
         <template #default>
@@ -86,23 +80,12 @@
 import NavBarItem from "@/elements/NavBarItem";
 import DropDown from "@/elements/DropDown";
 import TextButton from "@/elements/TextButton";
-<<<<<<< HEAD
-
-// icons
-import { IconExternalLink } from '@tabler/icons-vue';
-// import { IconSearch } from '@tabler/icons-vue';
-=======
->>>>>>> 690eb7eb
 
 // component constants
 const user = useUserStore();
 const route = useRoute();
 const router = useRouter();
 const { t } = useI18n();
-<<<<<<< HEAD
-const logout = inject('logout');
-=======
->>>>>>> 690eb7eb
 const call = inject('call');
 
 // component properties
@@ -112,15 +95,12 @@
 
 const signedUserUrl = ref('');
 
-<<<<<<< HEAD
-=======
 // do log out
 const logout = async () => {
   await user.logout(call);
   await router.push('/');
 };
 
->>>>>>> 690eb7eb
 const getSignedUserUrl = async () => {
   // Retrieve the user short url
   const { data, error } = await call('me/signature').get().json();
