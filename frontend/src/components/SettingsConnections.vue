--- conflicted
+++ resolved
@@ -14,17 +14,10 @@
 import { enumToObject } from '@/utils';
 
 // stores
-<<<<<<< HEAD
 import { createUserStore } from '@/stores/user-store';
 import { createExternalConnectionsStore } from '@/stores/external-connections-store';
 import { createCalendarStore } from '@/stores/calendar-store';
-import GenericModal from '@/components/GenericModal.vue';
-import CalDavProvider from '@/components/FTUE/CalDavProvider.vue';
-=======
-import { useUserStore } from '@/stores/user-store';
-import { useExternalConnectionsStore } from '@/stores/external-connections-store';
-import { useCalendarStore } from '@/stores/calendar-store';
->>>>>>> fedfd57f
+
 import { Alert } from '@/models';
 
 // component constants
