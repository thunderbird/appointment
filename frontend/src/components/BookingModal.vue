<template>
  <div v-if="open" class="w-screen h-screen fixed top-0 left-0 z-40 bg-gray-800/50" @click="emit('close')"></div>
  <div
    v-if="open"
    class="fixed z-50 position-center position-center rounded-xl p-12 max-w-lg w-full bg-white dark:bg-gray-700"
  >
    <div class="absolute top-8 right-8 cursor-pointer" @click="emit('close')">
      <icon-x class="h-6 w-6 stroke-1 fill-transparent stroke-gray-700 dark:stroke-gray-400" />
    </div>
    <div class="text-2xl text-center font-semibold mb-4 text-teal-500">
      {{ !success ? t('heading.bookSelection') : t('heading.eventBooked') }}
    </div>
    <div class="text-center mb-4 text-gray-500 dark:text-gray-300">
      <div>{{ event.title }}:</div>
      <div>{{ time }}</div>
    </div>
    <div v-if="!success" class="text-sm text-center underline underline-offset-2 mb-4 text-teal-500">
      {{ t('label.timeZone') }}: {{ dj.tz.guess() }}
    </div>
    <div v-if="!success && route.name === 'availability'" class="text-sm text-center font-semibold">
      {{ t('text.disclaimerGABooking') }}
    </div>
    <form v-if="!success" ref="bookingForm" class="flex flex-col gap-4 my-8">
      <label>
        <div class="font-medium mb-1 text-gray-500 dark:text-gray-300">
          {{ t('label.name') }}
        </div>
        <input
          type="text"
          v-model="attendee.name"
          :placeholder="t('placeholder.firstAndLastName')"
          class="rounded-md w-full"
        />
      </label>
      <label>
        <div class="font-medium mb-1 text-gray-500 dark:text-gray-300">
          {{ t('label.email') }} <span class="text-rose-600">*</span>
        </div>
        <input
          type="email"
          v-model="attendee.email"
          :placeholder="t('placeholder.emailAddress')"
          class="rounded-md w-full"
          required
        />
      </label>
    </form>
    <div v-else class="mb-8 mt-8">
      <art-confetti class="h-52 w-52 stroke-none fill-transparent mb-8 mx-auto" />
      <div class="text-sm w-4/5 mx-auto text-center text-gray-500">
        {{ t('text.invitationSentToAddress', { address: attendee.email }) }}
      </div>
    </div>
    <div class="flex gap-8 w-4/5 mx-auto justify-center items-stretch">
      <secondary-button
        :label="t('label.close')"
        @click="emit('close')"
      />
      <primary-button
        v-if="!success"
        :label="t('label.bookEvent')"
        :waiting="waiting"
        :disabled="!validAttendee || waiting"
        @click="bookIt"
      />
      <primary-button
        v-else
        :label="t('label.downloadInvitation')"
        @click="emit('download')"
      />
    </div>
  </div>
</template>

<script setup>
import { inject, computed, reactive, ref, onMounted } from 'vue';
import { timeFormat } from '@/utils';
import { useI18n } from 'vue-i18n';
import { useRoute } from 'vue-router';
import { useUserStore } from '@/stores/user-store';
import ArtConfetti from '@/elements/arts/ArtConfetti';
import PrimaryButton from '@/elements/PrimaryButton';
import SecondaryButton from '@/elements/SecondaryButton';

// icons
import { IconX } from '@tabler/icons-vue';

// component constants
const user = useUserStore();
const { t } = useI18n();
const route = useRoute();
const dj = inject('dayjs');

// component properties
const props = defineProps({
  open: Boolean, // modal state
  user: Object, // currently logged in user, null if not logged in
  event: Object, // event data to display and book
  success: Boolean, // true if booking was successful
});

// component emits
const emit = defineEmits(['book', 'download', 'close']);

// format time
const time = computed(() => dj(props.event.start).format(`dddd, MMMM D, YYYY ${timeFormat()}`));

// attendee data
const attendee = reactive({
  name: '',
  email: '',
});
onMounted(() => {
<<<<<<< HEAD
  if (user.exists()) {
    attendee.name = user.data.name;
    attendee.email = user.data.email;
=======
  if (props.user) {
    attendee.name = props.user.name;
    attendee.email = props.user.email;
>>>>>>> 45ca66d1
  }
});
const validAttendee = computed(() => attendee.email.length > 2);

// actual event booking
const bookingForm = ref();
const bookingDone = ref(false);
const bookIt = () => {
  if (bookingForm.value.reportValidity() && validAttendee.value) {
    emit('book', attendee);
    bookingDone.value = true;
  }
};

// loading indication
const waiting = computed(() => bookingDone.value && !props.success);
</script><|MERGE_RESOLUTION|>--- conflicted
+++ resolved
@@ -111,15 +111,9 @@
   email: '',
 });
 onMounted(() => {
-<<<<<<< HEAD
   if (user.exists()) {
     attendee.name = user.data.name;
     attendee.email = user.data.email;
-=======
-  if (props.user) {
-    attendee.name = props.user.name;
-    attendee.email = props.user.email;
->>>>>>> 45ca66d1
   }
 });
 const validAttendee = computed(() => attendee.email.length > 2);
