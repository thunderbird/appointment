--- conflicted
+++ resolved
@@ -19,14 +19,10 @@
 import { useScheduleStore } from '@/stores/schedule-store';
 import RouteNotFoundView from '@/views/errors/RouteNotFoundView.vue';
 import NotAuthenticatedView from '@/views/errors/NotAuthenticatedView.vue';
-<<<<<<< HEAD
-import { callKey, refreshKey, usePosthogKey } from '@/keys';
 import UAParser from 'ua-parser-js';
 import posthog from 'posthog-js';
-=======
-import { apiUrlKey, callKey, refreshKey, isPasswordAuthKey, isFxaAuthKey, fxaEditProfileUrlKey } from '@/keys';
+import { apiUrlKey, callKey, refreshKey, isPasswordAuthKey, isFxaAuthKey, fxaEditProfileUrlKey, usePosthogKey } from '@/keys';
 import { StringResponse } from '@/models';
->>>>>>> 203b0c01
 
 // component constants
 const currentUser = useUserStore(); // data: { username, email, name, level, timezone, id }
@@ -151,7 +147,6 @@
   }
 };
 
-<<<<<<< HEAD
 const onPageLoad = async () => {
   /**
    * Metric collection for development purposes.
@@ -182,7 +177,7 @@
   return data.value?.id ?? false;
 };
 
-// Deprecated - Please use refreshKey, as it's typed!
+// TODO: Deprecated - Please use refreshKey, as it's typed!
 provide('refresh', getDbData);
 // provide refresh functions for components
 provide(refreshKey, getDbData);
@@ -199,12 +194,6 @@
   }
 });
 
-</script>
-=======
-// TODO: Deprecated - Please use refreshKey, as it's typed!
-provide('refresh', getDbData);
-// provide refresh functions for components
-provide(refreshKey, getDbData);
 </script>
 
 <template>
@@ -236,5 +225,4 @@
   <template v-else>
     <route-not-found-view/>
   </template>
-</template>
->>>>>>> 203b0c01
+</template>