<script setup lang="ts">
import { createFetch } from '@vueuse/core';
import {
  inject, provide, computed, onMounted,
} from 'vue';
import { useRoute, useRouter } from 'vue-router';
import NavBar from '@/components/NavBar.vue';
import TitleBar from '@/components/TitleBar.vue';
import FooterBar from '@/components/FooterBar.vue';
import SiteNotification from '@/elements/SiteNotification.vue';
import { useSiteNotificationStore } from '@/stores/alert-store';
import { storeToRefs } from 'pinia';
import { getPreferredTheme } from '@/utils';

// stores
import { useUserStore } from '@/stores/user-store';
import { useCalendarStore } from '@/stores/calendar-store';
import { useAppointmentStore } from '@/stores/appointment-store';
import { useScheduleStore } from '@/stores/schedule-store';

import RouteNotFoundView from '@/views/errors/RouteNotFoundView.vue';
import NotAuthenticatedView from '@/views/errors/NotAuthenticatedView.vue';

import UAParser from 'ua-parser-js';
import {
  apiUrlKey, callKey, refreshKey, isPasswordAuthKey, isFxaAuthKey, fxaEditProfileUrlKey,
} from '@/keys';
import { StringResponse } from '@/models';
import { usePosthog, posthog } from '@/composables/posthog';

// component constants
const currentUser = useUserStore(); // data: { username, email, name, level, timezone, id }
const apiUrl = inject(apiUrlKey);
const route = useRoute();
const routeName = typeof route.name === 'string' ? route.name : '';
const router = useRouter();
const siteNotificationStore = useSiteNotificationStore();
const {
  isVisible: visibleNotification,
  title: notificationTitle,
  actionUrl: notificationActionUrl,
  message: notificationMessage,
} = storeToRefs(siteNotificationStore);

const {
  isSame: isSameNotification,
  show: showNotification,
  lock: lockNotification,
} = siteNotificationStore;

// handle auth and fetch
const isAuthenticated = computed(() => currentUser?.exists());
const call = createFetch({
  baseUrl: apiUrl,
  options: {
    beforeFetch({ options }) {
      if (isAuthenticated.value) {
        const token = currentUser.data.accessToken;
        // @ts-ignore
        options.headers.Authorization = `Bearer ${token}`;
      }
      return { options };
    },
    updateDataOnError: true, // Needed to access the actual error message...
    async onFetchError(context) {
      const { data, response } = context;
      // Catch any google refresh error that may occur
      if (
        data?.detail?.id === 'GOOGLE_REFRESH_ERROR'
        && !isSameNotification('GOOGLE_REFRESH_ERROR')
      ) {
        // Ensure other async calls don't reach here
        lockNotification(data.detail.error);

        // Retrieve the google auth url, and if that fails send them to calendar settings!
        const { data: urlData, error: urlError }: StringResponse = await call('google/auth').get();
        const url = urlError.value ? '/settings/calendar' : (urlData.value as string).slice(1, -1);

        // Update our site notification store with the error details
        showNotification(
          data.detail.error,
          'Action needed!',
          data.detail?.message || 'Please re-connect with Google',
          url,
        );
      } else if (response && response.status === 401 && data?.detail?.id === 'INVALID_TOKEN') {
        // Clear current user data, and ship them to the login screen!
        currentUser.$reset();
        await router.push('/login');
        return context;
      }

      // Pass the error along
      return context;
    },
  },
  fetchOptions: {
    mode: 'cors',
    credentials: 'include',
  },
});

// TODO: Deprecated - Please use callKey, as it's typed!
provide('call', call);
provide(callKey, call);

// TODO: Deprecated - Please use isPasswordAuthKey, as it's typed!
provide('isPasswordAuth', import.meta.env?.VITE_AUTH_SCHEME === 'password');
provide(isPasswordAuthKey, import.meta.env?.VITE_AUTH_SCHEME === 'password');
// TODO: Deprecated - Please use isFxaAuthKey, as it's typed!
provide('isFxaAuth', import.meta.env?.VITE_AUTH_SCHEME === 'fxa');
provide(isFxaAuthKey, import.meta.env?.VITE_AUTH_SCHEME === 'fxa');
// TODO: Deprecated - Please use fxaEditProfileUrlKey, as it's typed!
provide('fxaEditProfileUrl', import.meta.env?.VITE_FXA_EDIT_PROFILE);
provide(fxaEditProfileUrlKey, import.meta.env?.VITE_FXA_EDIT_PROFILE);

// menu items for main navigation
const navItems = [
  'calendar',
  'schedule',
  'bookings',
  'settings',
];

// db tables
const calendarStore = useCalendarStore();
const appointmentStore = useAppointmentStore();
const scheduleStore = useScheduleStore();
const userStore = useUserStore();

// true if route can be accessed without authentication
const routeIsPublic = computed(
  () => route.meta?.isPublic,
);
const routeIsHome = computed(
  () => ['home'].includes(routeName),
);
const routeHasModal = computed(
  () => ['login'].includes(routeName),
);

// retrieve calendars and appointments after checking login and persisting user to db
const getDbData = async () => {
  if (currentUser?.exists()) {
    await Promise.all([
      userStore.profile(call),
      calendarStore.fetch(call),
      appointmentStore.fetch(call),
      scheduleStore.fetch(call),
    ]);
  }
};

const onPageLoad = async () => {
  /**
   * Metric collection for development purposes.
   * This data will be used to help guide development, design, and user experience decisions.
   */
  const parser = new UAParser(navigator.userAgent);
  const browser = parser.getBrowser();
  const os = parser.getOS();
  const device = parser.getDevice();
  const deviceRes = `${window?.screen?.width ?? -1}x${window?.screen?.height ?? -1}`;
  const effectiveDeviceRes = `${window?.screen?.availWidth ?? -1}x${window?.screen?.availHeight ?? -1}`;

  const response = await call('metrics/page-load').post({
    browser: browser.name,
    browser_version: `${browser.name}:${browser.version}`,
    os: os.name,
    os_version: `${os.name}:${os.version}`,
    device: device.model,
    device_model: `${device.vendor}:${device.model}`,
    resolution: deviceRes,
    effective_resolution: effectiveDeviceRes,
    user_agent: navigator.userAgent,
    locale: localStorage?.getItem('locale') ?? navigator.language,
    theme: getPreferredTheme(),
  }).json();

  const { data } = response;
  return data.value?.id ?? false;
};

// TODO: Deprecated - Please use refreshKey, as it's typed!
provide('refresh', getDbData);
// provide refresh functions for components
provide(refreshKey, getDbData);

onMounted(async () => {
  if (usePosthog) {
    const REMOVED_PROPERTY = '<removed>';
    const UNKNOWN_PROPERTY = '<unknown>';

    // Hack to clear $set_once until we get confirmation that this can be filtered.
    // Move the function reference so we can patch it and still retrieve the results before we sanitize it.
    if (posthog['_original_calculate_set_once_properties'] === undefined) {
      posthog['_original_calculate_set_once_properties'] = posthog._calculate_set_once_properties;
    }
    posthog._calculate_set_once_properties = function (dataSetOnce?) {
      dataSetOnce = posthog['_original_calculate_set_once_properties'](dataSetOnce);

      if (dataSetOnce?.$initial_current_url || dataSetOnce?.$initial_pathname) {
        dataSetOnce.$initial_current_url = REMOVED_PROPERTY;
        dataSetOnce.$initial_pathname = REMOVED_PROPERTY;
      }

      return dataSetOnce;
    };

    posthog.init(import.meta.env.VITE_POSTHOG_PROJECT_KEY, {
      api_host: import.meta.env.VITE_POSTHOG_HOST,
      ui_host: import.meta.env.VITE_POSTHOG_UI_HOST,
      person_profiles: 'identified_only',
      persistence: 'memory',
      mask_all_text: true,
      mask_all_element_attributes: true,
      autocapture: false, // Off for now until we can figure out $set_once.
      sanitize_properties: (properties, event) => {
        // If the route isn't available to use right now, ignore the capture.
        if (!route.name) {
          return {
            captureFailedMessage: 'route.name was not available.',
          };
        }

        // Do we need to mask the path?
        if (route.meta?.maskForMetrics) {
          // Replace recorded path with the path definition
          // So basically: /user/melissaa/dfb0d2aa/ -> /user/:username/:signatureOrSlug
          const vuePath = route.matched[0]?.path ?? UNKNOWN_PROPERTY;
          const oldPath = properties.$pathname;

          // Easiest just to string replace all instances!
          let json = JSON.stringify(properties);
          // replaceAll that typescript won't complain about...
          json = json.replace(new RegExp(properties.$current_url, 'gi'), properties.$current_url.replace(oldPath, vuePath));
          json = json.replace(new RegExp(properties.$pathname, 'gi'), vuePath);

          properties = JSON.parse(json);
        }

        if (event === '$pageleave') {
          // FIXME: Removed pending matching with vue routes
          properties.$prev_pageview_pathname = REMOVED_PROPERTY;
        }

        // Remove initial properties
        if (!properties.$set) {
          properties.$set = {};
        }

        properties.$set.$initial_current_url = REMOVED_PROPERTY;
        properties.$set.$initial_pathname = REMOVED_PROPERTY;

        // Remove initial person url
<<<<<<< HEAD
        // TODO: Cannot find name '$initial_person_info'. ts(2304)
        if ($initial_person_info?.u) {
          $initial_person_info.u = REMOVED_PROPERTY;
=======
        if (properties?.$initial_person_info?.u) {
          properties.$initial_person_info.u = REMOVED_PROPERTY;
>>>>>>> 96a5347a
        }

        // Clean up webvitals
        // Ref: https://github.com/PostHog/posthog-js/blob/f5a0d12603197deab305a7e25843f04f3fa4c99e/src/extensions/web-vitals/index.ts#L175
        ['LCP', 'CLS', 'FCP', 'INP'].forEach((metric) => {
          if (properties[`$web_vitals_${metric}_event`]?.$current_url) {
            properties[`$web_vitals_${metric}_event`].$current_url = REMOVED_PROPERTY;
          }
        });

        return properties;
      },
    });
    posthog.register({
      service: 'apmt',
    });

    const id = await onPageLoad();

    if (isAuthenticated.value) {
      const profile = useUserStore();
      posthog.identify(profile.data.uniqueHash);
    } else if (id) {
      posthog.identify(id);
    }
  }
});

</script>

<template>
  <!-- authenticated subscriber content -->
  <template v-if="router.hasRoute(route.name) && (isAuthenticated || routeIsPublic)">
    <site-notification
      v-if="isAuthenticated && visibleNotification"
      :title="notificationTitle"
      :action-url="notificationActionUrl"
    >
      {{ notificationMessage }}
    </site-notification>
    <nav-bar v-if="isAuthenticated" :nav-items="navItems"/>
    <title-bar v-if="routeIsPublic"/>
    <main
      :class="{
        'mx-4 min-h-full py-32 lg:mx-8': !routeIsHome && !routeIsPublic,
        '!pt-24': routeIsHome || isAuthenticated,
        'min-h-full pb-32 pt-8': routeIsPublic && !routeHasModal,
      }"
    >
      <router-view/>
    </main>
    <footer-bar/>
  </template>
  <template v-else-if="router.hasRoute(route.name) && !routeIsPublic">
    <not-authenticated-view/>
  </template>
  <template v-else>
    <route-not-found-view/>
  </template>
</template><|MERGE_RESOLUTION|>--- conflicted
+++ resolved
@@ -253,14 +253,8 @@
         properties.$set.$initial_pathname = REMOVED_PROPERTY;
 
         // Remove initial person url
-<<<<<<< HEAD
-        // TODO: Cannot find name '$initial_person_info'. ts(2304)
-        if ($initial_person_info?.u) {
-          $initial_person_info.u = REMOVED_PROPERTY;
-=======
         if (properties?.$initial_person_info?.u) {
           properties.$initial_person_info.u = REMOVED_PROPERTY;
->>>>>>> 96a5347a
         }
 
         // Clean up webvitals
