--- conflicted
+++ resolved
@@ -41,10 +41,6 @@
     dsn: import.meta.env.VITE_SENTRY_DSN,
     integrations: [
       Sentry.browserTracingIntegration({
-<<<<<<< HEAD
-=======
-        // Set `tracePropagationTargets` to control for which URLs distributed tracing should be enabled
->>>>>>> 497b18a2
         router,
       }),
       Sentry.replayIntegration(),
@@ -60,12 +56,8 @@
     // If you're not already sampling the entire session, change the sample rate to 100% when sampling sessions where
     // errors occur.
     replaysOnErrorSampleRate: 1.0,
-<<<<<<< HEAD
     // Set `tracePropagationTargets` to control for which URLs distributed tracing should be enabled
     tracePropagationTargets: ['localhost', 'stage.appointment.day', 'appointment.day'],
-=======
-    tracePropagationTargets: ['localhost:8080', 'stage.appointment.day'],
->>>>>>> 497b18a2
   });
 }
 
