<template>
<<<<<<< HEAD
<div class="bg-red-100 border border-red-400 text-red-700 px-4 pr-8 py-3 rounded relative" role="alert" :class="{hidden: isHidden}">
=======
<div
  class="bg-red-100 border border-red-400 text-red-700 px-4 py-3 rounded relative"
  role="alert"
  :class="{hidden: isHidden}"
>
>>>>>>> bbbe8336
  <strong class="font-bold">{{ title }}:</strong>
  <span class="block sm:inline ml-1"><slot></slot></span>
  <span class="absolute top-0 bottom-0 right-0 px-2 py-3" @click="onClose">
    <icon-x class="h-6 w-6 stroke-1 fill-transparent stroke-red-500 cursor-pointer" />
  </span>
</div>
</template>

<script setup>
import { ref } from 'vue';
import { IconX } from '@tabler/icons-vue';

defineProps({
  title: String,
});

const isHidden = ref(false);
const onClose = () => { isHidden.value = true; };
</script><|MERGE_RESOLUTION|>--- conflicted
+++ resolved
@@ -1,13 +1,9 @@
 <template>
-<<<<<<< HEAD
-<div class="bg-red-100 border border-red-400 text-red-700 px-4 pr-8 py-3 rounded relative" role="alert" :class="{hidden: isHidden}">
-=======
 <div
-  class="bg-red-100 border border-red-400 text-red-700 px-4 py-3 rounded relative"
+  class="bg-red-100 border border-red-400 text-red-700 px-4 pr-8 py-3 rounded relative"
   role="alert"
   :class="{hidden: isHidden}"
 >
->>>>>>> bbbe8336
   <strong class="font-bold">{{ title }}:</strong>
   <span class="block sm:inline ml-1"><slot></slot></span>
   <span class="absolute top-0 bottom-0 right-0 px-2 py-3" @click="onClose">
