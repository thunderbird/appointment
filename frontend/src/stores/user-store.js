--- conflicted
+++ resolved
@@ -24,6 +24,7 @@
     },
     async profile(fetch) {
       const { error, data } = await fetch('me').get().json();
+
       // Failed to get profile data, log this user out and return false
       if (error.value || !data.value) {
         this.reset();
@@ -46,18 +47,14 @@
     async login(fetch, username, password) {
       this.reset();
 
-<<<<<<< HEAD
-      if (import.meta.env?.VITE_AUTH_SCHEME === 'password') {
-=======
       if (import.meta.env.VITE_AUTH_SCHEME === 'password') {
->>>>>>> e3abe713
         // fastapi wants us to send this as formdata :|
         const formData = new FormData(document.createElement('form'));
         formData.set('username', username);
         formData.set('password', password);
         const {error, data} = await fetch('token').post(formData).json();
-        console.log(error, data);
-        if (error.value || !data.value.access_token) {
+
+        if (!data.value.access_token) {
           return false;
         }
 
