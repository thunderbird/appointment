--- conflicted
+++ resolved
@@ -34,11 +34,7 @@
 import { keyByValue } from '@/utils';
 import { useI18n } from 'vue-i18n';
 import { subscriberLevels, appointmentState } from '@/definitions';
-<<<<<<< HEAD
 import { removeUserFromStorage } from '@/stores/user-store';
-=======
-import { removeUserFromStorage } from '../stores/user-store';
->>>>>>> ab4741cf
 import PrimaryButton from '@/elements/PrimaryButton';
 
 // icons
