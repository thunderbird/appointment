--- conflicted
+++ resolved
@@ -45,11 +45,7 @@
 
 // component constants
 const user = useUserStore();
-<<<<<<< HEAD
-const logout = inject('logout');
-=======
 const router = useRouter();
->>>>>>> 690eb7eb
 
 // component constants
 const { t } = useI18n();
@@ -67,8 +63,6 @@
 // list of pending appointments
 const pendingAppointments = computed(() => props.appointments.filter((a) => a.status === appointmentState.pending));
 
-<<<<<<< HEAD
-=======
 // do log out
 const logout = async () => {
   await user.logout(call);
@@ -79,7 +73,6 @@
   window.location = fxaEditProfileUrl;
 };
 
->>>>>>> 690eb7eb
 // initially load data when component gets remounted
 onMounted(async () => {
   await refresh();
