<template>
  <div>
    <section>
<<<<<<< HEAD
      <div class="flex-center flex-col gap-12">
=======
      <div class="flex-center flex-col gap-12 mt-8">
>>>>>>> 690eb7eb
        <img class="w-full max-w-xs md:max-w-sm lg:max-w-md" src="/appointment_logo.svg" alt="Appointment Logo" />
        <h2 class="pt-6 font-display tracking-[0.19em] uppercase text-center text-lg md:text-3xl lg:text-5xl">
          {{ $t('app.title') }}
        </h2>
        <div class="-mb-12 md:-mb-20 lg:-mb-28 xl:-mb-40 flex flex-col flex-center">
          <h4 class="text-xl tracking-wide leading-9 pt-12 font-light max-w-2xl text-center">
            {{ $t('text.homepage.intro') }}
          </h4>
          <div class="mt-16">
            <primary-button v-if="!isAuthenticated" :label="$t('label.logIn')" @click="login" />
            <primary-button v-else-if="isAuthenticated" :label="$t('label.continue')" @click="enter" />
          </div>
        </div>
        <div class="w-full">
          <!-- Padding top is rounded up aspect ratio percentage (height / width) of image -->
          <div class="bg-[url(@/assets/svg/homepage-split.svg)]
          dark:bg-[url(@/assets/svg/homepage-split-dark.svg)]
          bg-no-repeat bg-contain h-0 pt-[14%] w-full"
          ></div>
        </div>
      </div>
    </section>
    <section class="mx-4">
      <h2 class="text-3xl pb-16 pt-16 text-center text-teal-600 dark:text-teal-400">
        {{ $t('text.homepage.sectionHeader') }}
      </h2>
      <section class="flex flex-col gap-16 justify-center mx-auto max-w-full md:flex-row md:max-w-7xl">
        <InfoBox :title="$t('text.homepage.planEventTitle')">{{ $t('text.homepage.planEventBody') }}</InfoBox>
        <InfoBox :title="$t('text.homepage.setAvailabilityTitle')">{{ $t('text.homepage.setAvailabilityBody') }}</InfoBox>
        <InfoBox :title="$t('text.homepage.shareWithOthersTitle')">{{ $t('text.homepage.shareWithOthersBody') }}</InfoBox>
      </section>
    </section>
    <section class="w-full">
        <div class="bg-[url(@/assets/svg/homepage-wave.svg)]
        dark:bg-[url(@/assets/svg/homepage-wave-dark.svg)]
        bg-top bg-no-repeat bg-cover w-full"
        >
          <div class="pt-[13%]"></div>
          <div class="w-full flex flex-col md:flex-row relative mx-auto justify-between">
            <img class="shadow-2xl my-auto h-full w-full md:w-1/2 dark:hidden"
                 src="@/assets/img/homepage-screenshot.png"
                 :alt="$t('text.homepage.screenshotCalendarAlt')"
            />
            <img class="shadow-2xl my-auto h-full w-full md:w-1/2 hidden dark:block"
                 src="@/assets/img/homepage-screenshot-dark.png"
                 :alt="$t('text.homepage.screenshotCalendarAlt')"
            />
            <div class="flex-col mb-20 mt-20 md:w-[45%] flex-center">
              <p class="text-2xl tracking-wide leading-loose font-light w-[70%]">
                {{ $t('text.homepage.calendarCopy') }}
              </p>
            </div>
          </div>
        </div>
    </section>
    <section class="w-full pt-32 bg-[#fbfbfc] dark:bg-[#1F232A]">
        <div class="bg-[url(@/assets/svg/homepage-wave-bottom.svg)] dark:bg-[url(@/assets/svg/homepage-wave-bottom-dark.svg)] bg-top bg-no-repeat bg-cover w-full pb-8">
          <div class="pt-[5%]"></div>
          <div class="w-full flex flex-col md:flex-row-reverse relative mx-auto justify-between">
            <img class="shadow-2xl my-auto h-full w-full md:w-1/2 dark:hidden"
                 src="@/assets/img/homepage-screenshot-2.png"
                 :alt="$t('text.homepage.screenshotScheduleAlt')"
            />
            <img class="shadow-2xl my-auto h-full w-full md:w-1/2 hidden dark:block"
                 src="@/assets/img/homepage-screenshot-2-dark.png"
                 :alt="$t('text.homepage.screenshotScheduleAlt')"
            />
            <div class="flex-col mb-20 mt-20 md:w-[45%] flex-center">
              <p class="text-2xl tracking-wide leading-loose font-light w-[70%]">
                {{ $t('text.homepage.scheduleCopy') }}
              </p>
            </div>
          </div>
      </div>
    </section>
    <HomeFooter></HomeFooter>
  </div>
</template>

<script setup>
import { inject, onMounted} from 'vue';
import PrimaryButton from '@/elements/PrimaryButton.vue';
import InfoBox from '@/elements/home/InfoBox.vue';
import HomeFooter from '@/components/HomeFooter.vue';
import { useUserStore } from '@/stores/user-store';
import { useRouter } from 'vue-router';

const refresh = inject('refresh');
<<<<<<< HEAD
const login = inject('login');
=======
const router = useRouter();
>>>>>>> 690eb7eb

const isAuthenticated = useUserStore().exists();

const enter = () => {
  router.push('/calendar');
};
const login = () => {
  router.push('/login');
};

// initially load data when component gets remounted
onMounted(async () => {
  await refresh();
});
</script><|MERGE_RESOLUTION|>--- conflicted
+++ resolved
@@ -1,11 +1,7 @@
 <template>
   <div>
     <section>
-<<<<<<< HEAD
-      <div class="flex-center flex-col gap-12">
-=======
       <div class="flex-center flex-col gap-12 mt-8">
->>>>>>> 690eb7eb
         <img class="w-full max-w-xs md:max-w-sm lg:max-w-md" src="/appointment_logo.svg" alt="Appointment Logo" />
         <h2 class="pt-6 font-display tracking-[0.19em] uppercase text-center text-lg md:text-3xl lg:text-5xl">
           {{ $t('app.title') }}
@@ -94,11 +90,7 @@
 import { useRouter } from 'vue-router';
 
 const refresh = inject('refresh');
-<<<<<<< HEAD
-const login = inject('login');
-=======
 const router = useRouter();
->>>>>>> 690eb7eb
 
 const isAuthenticated = useUserStore().exists();
 
