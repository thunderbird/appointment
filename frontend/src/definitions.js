/**
 * Available date format strings
 * @readonly
 * @enum
 */
export const dateFormatStrings = {
  // Qalendar specific formats (These have to be in this format for qalendar to understand them)
  qalendar: 'YYYY-MM-DD HH:mm',
  qalendarFullDay: 'YYYY-MM-DD',
  // Time display formats
  display12Hour: 'hh:mma',
  display24Hour: 'HH:mm',
};

/**
 * The amount of time in minutes a schedule's slot duration will default to
 * @type {number}
 */
export const defaultSlotDuration = 30;

/**
 * Appointment subscriber levels
 * @enum
 * @readonly
 */
export const subscriberLevels = {
  basic: 1,
  plus: 2,
  pro: 3,
  admin: 99,
};

/**
 * Appointment location types for schedules
 * @enum
 * @readonly
 */
export const locationTypes = {
  inPerson: 1,
  online: 2,
};

/**
 * Appointment creation state
 * @enum
 * @readonly
 */
export const appointmentCreationState = {
  hidden: 0,
  details: 1,
  availability: 2,
  finished: 3,
};

/**
 * Schedule creation state
 * @enum
 * @readonly
 */
export const scheduleCreationState = {
  details: 1,
  availability: 2,
  settings: 3,
};

/**
 * Calendar view mode
 * @enum
 * @readonly
 */
export const calendarViews = {
  day: 1,
  week: 2,
  month: 3,
};

/**
 * Booking calendar view modes
 * @enum
 * @readonly
 */
export const bookingCalendarViews = {
  ...calendarViews,
  weekAfterMonth: 4,
  loading: 10,
  success: 11,
  invalid: 12,
};

<<<<<<< HEAD
/**
 * Booking status for slots. This mirrors models.BookingStatus on the backend
 * @enum
 * @readonly
 */
export const bookingSlotStatus = {
  none: 1,
  requested: 2,
  booked: 3,
};

/**
 * Available appointment states
 * @enum
 * @readonly
 */
=======
// available appointment views - This doesn't align with anything anymore!
>>>>>>> bd1a3ea0
export const appointmentState = {
  booked: 1,
  pending: 2,
  past: 3,
};

<<<<<<< HEAD
/**
 * Available appointment views
 * @enum
 * @readonly
 */
=======
export const bookingStatus = {
  none: 1,
  requested: 2,
  booked: 3,
};

// available appointment views
>>>>>>> bd1a3ea0
export const appointmentViews = {
  ...appointmentState,
  all: 4,
};

/**
 * List columns for bookings page
 * @enum
 * @readonly
 */
export const listColumns = {
  title: 1,
  status: 2,
  // active: 3,
  calendar: 3,
  time: 4,
  // bookingLink: 4,
  // replies: 4,
};

/**
 * Filter options for bookings page
 * @enum
 * @readonly
 */
export const filterOptions = {
  allAppointments: 1,
  appointmentsToday: 2,
  appointmentsNext7Days: 3,
  appointmentsNext14Days: 4,
  appointmentsNext31Days: 5,
  appointmentsInMonth: 6,
  allFutureAppointments: 7,
};

/**
 * View types for the bookings page
 * @enum
 * @readonly
 */
export const viewTypes = {
  list: 1,
  grid: 2,
};

/**
 * Settings page sections
 * @enum
 * @readonly
 */
export const settingsSections = {
  general: 1,
  calendar: 2,
  // appointmentsAndBooking: 3,
  account: 4,
  // privacy:                5,
  // faq:                    6,
};

/**
 * available color schemes for theme
 * @readonly
 * @enum
 */
export const colorSchemes = {
  system: 1,
  dark: 2,
  light: 3,
};

/**
 * Calendar management type states
 * @enum
 * @readonly
 */
export const calendarManagementType = {
  connect: 1,
  edit: 2,
};

/**
 * Meeting provider types (matches the backends version)
 * @enum
 * @readonly
 */
export const meetingLinkProviderType = {
  none: 'none',
  zoom: 'zoom',
  google_meet: 'google_meet',
};

/**
 * Model states
 * @enum
 * @readonly
 */
export const modalStates = {
  loading: 1, // Modal is loading, this includes submission requests
  open: 2, // Modal is open for editing
  error: 3, // Modal is open for editing but contains errors
  finished: 4, // Modal is finished, so either self-close, or show a success screen
};

/**
 * Alert levels
 * @enum
 * @readonly
 */
export const alertSchemes = {
  error: 1, // Alert indicates something's gone wrong
  warning: 2, // Alert indicates something important
  success: 3, // Alert indicates something's gone right
  info: 4, // Alert indicates some neutral information
};

/**
 * Only available duration values supported for Qalendar
 * This defines basically the number of intervals there will be.
 * See: https://tomosterlund.github.io/qalendar/guide.html#intervals
 * @enum
 * @readonly
 */
export const qalendarSlotDurations = {
  15: 15,
  30: 30,
  60: 60,
};

/**
 * Used as the session storage key for the location the user wanted to go to before logging in.
 * @type {string}
 */
export const loginRedirectKey = 'loginRedirect';

export default {
  subscriberLevels,
  appointmentState,
  appointmentViews,
  bookingCalendarViews,
  calendarViews,
  colorSchemes,
  scheduleCreationState,
  filterOptions,
  listColumns,
  locationTypes,
  settingsSections,
  viewTypes,
  meetingLinkProviderType,
  dateFormatStrings,
  qalendarSlotDurations,
};<|MERGE_RESOLUTION|>--- conflicted
+++ resolved
@@ -87,7 +87,6 @@
   invalid: 12,
 };
 
-<<<<<<< HEAD
 /**
  * Booking status for slots. This mirrors models.BookingStatus on the backend
  * @enum
@@ -104,22 +103,18 @@
  * @enum
  * @readonly
  */
-=======
 // available appointment views - This doesn't align with anything anymore!
->>>>>>> bd1a3ea0
 export const appointmentState = {
   booked: 1,
   pending: 2,
   past: 3,
 };
 
-<<<<<<< HEAD
 /**
  * Available appointment views
  * @enum
  * @readonly
  */
-=======
 export const bookingStatus = {
   none: 1,
   requested: 2,
@@ -127,7 +122,6 @@
 };
 
 // available appointment views
->>>>>>> bd1a3ea0
 export const appointmentViews = {
   ...appointmentState,
   all: 4,
